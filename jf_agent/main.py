import argparse
import gzip
import logging
import os
import shutil
import threading
from collections import namedtuple
from glob import glob
from pathlib import Path

import requests
import json

from jf_agent import (
    agent_logging,
    diagnostics,
    write_file,
    VALID_RUN_MODES,
    JELLYFISH_API_BASE,
    BadConfigException,
)
from jf_agent.git import load_and_dump_git, get_git_client
from jf_agent.config_file_reader import obtain_config
from jf_agent.jf_jira import (
    get_basic_jira_connection,
    print_all_jira_fields,
    load_and_dump_jira,
    print_missing_repos_found_by_jira,
)
from jf_agent.session import retry_session

logger = logging.getLogger(__name__)


def main():
    parser = argparse.ArgumentParser()
    parser.add_argument(
        '-m',
        '--mode',
        nargs='?',
        default='download_and_send',
        help=f'Run mode: {", ".join(VALID_RUN_MODES)} (default: download_and_send)',
    )
    parser.add_argument(
        '-c',
        '--config-file',
        nargs='?',
        default='./config.yml',
        help='Path to config file (default: ./config.yml)',
    )
    parser.add_argument(
        '-ob',
        '--output-basedir',
        nargs='?',
        default='./output',
        help='Path to output base directory (default: ./output)',
    )
    parser.add_argument(
        '-od',
        '--prev-output-dir',
        nargs='?',
        help='Path to directory containing already-downloaded files',
    )
    parser.add_argument(
        '--jellyfish-api-base',
        default=JELLYFISH_API_BASE,
        help=(
            f'For Jellyfish developers: override for JELLYFISH_API_BASE (which defaults to {JELLYFISH_API_BASE}) '
            "-- if you're running the Jellyfish API locally you might use: "
            "http://localhost:8000 (if running the agent container with --network host) or "
            "http://172.17.0.1:8000 (if running the agent container with --network bridge)"
        ),
    )
    parser.add_argument(
        '-ius',
        '--for-print-missing-repos-issues-updated-within-last-x-months',
        type=int,
        choices=range(1, 7),
        help=(
            'scan jira issues that have been updated since the given number of months back (max is 6) '
            'for git repo data, leave blank to only check issues updated in the past month'
        ),
    )
    parser.add_argument(
        '-s', '--since', nargs='?', default=None, help='DEPRECATED -- has no effect'
    )
    parser.add_argument(
        '-u', '--until', nargs='?', default=None, help='DEPRECATED -- has no effect'
    )

    args = parser.parse_args()
    config = obtain_config(args)
    creds = obtain_creds(config)
    agent_logging.configure(config.outdir)

    if config.run_mode == 'validate':
        print('Validating configuration...')
        from jf_jira import _get_raw_jira_connection

        print('Jira details:')
        print(f'  Jira URL:      {config.jira_url}')
        print(f'  Jira Username: {creds.jira_username}')
        pw_len = len(creds.jira_password) - 2
        print(f'  Jira Password: {creds.jira_password[:2]:*<{pw_len}}')
        # test Jira connection
        try:
            print('==> Testing jira connection...')
            jira_connection = _get_raw_jira_connection(config, creds, max_retries=1)
            jira_connection.myself()
        except Exception as e:
            if 'Basic authentication with passwords is deprecated.' in str(e):
                print(
                    f'Error connecting to Jira instance at {config.jira_url}. Please use a Jira API token, see https://confluence.atlassian.com/cloud/api-tokens-938839638.html.'
                )
            else:
                print(
                    f'Error connecting to Jira instance at {config.jira_url}, please validate your credentials. Error: {e}'
                )
            return

        # test jira users permission
        try:
            print('==> Testing jira user browsing permissions...')
            from jf_jira.jira_download import download_users

            user_count = len(download_users(jira_connection, config.jira_gdpr_active, quiet=True))
            print(f'The agent is aware of {user_count} Jira users.')

        except Exception as e:
            print(
                f'Error downloading users from Jira instance at {config.jira_url}, please verify that this user has the "browse all users" permission. Error: {e}'
            )
            return

        # test jira project access
        print('==> Testing jira project permissions...')
        accessible_projects = [p.key for p in jira_connection.projects()]
        print(f'The agent has access to projects {accessible_projects}.')

        if config.jira_include_projects:
            for proj in config.jira_include_projects:
                if proj not in accessible_projects:
                    print(f'Error: Unable to access explicitly-included project {proj}.')
                    return

<<<<<<< HEAD
        # Git diagnostics
        import jf_agent.git as git

        git_configs = config.git_configs

        for i, git_config in enumerate(git_configs, start=1):
            print(f"Git details for instance {i}/{len(git_configs)}:")
            print(f"  Git provider: {git_config.git_provider}")
            print(f"  Included Projects: {git_config.git_include_projects}")
            if len(git_config.git_exclude_projects) > 0:
                print(f"  Excluded Projects: {git_config.git_exclude_projects}")
            print(f"  Included Repos: {git_config.git_include_repos}")
            if len(git_config.git_exclude_repos) > 0:
                print(f"  Excluded Repos: {git_config.git_exclude_repos}")

            print('==> Testing Git connection...')

            try:
                client = git.get_git_client(
                    git_config,
                    list(creds.git_instance_to_creds.values())[i - 1],
                    skip_ssl_verification=config.skip_ssl_verification,
                )

                project_repo_dict = git.get_nested_repos_from_git(client, git_config)
                all_repos = sum(project_repo_dict.values(), [])

                print("  All projects and repositories available to agent:")
                for project_name, repo_list in project_repo_dict.items():
                    print(f"  -- {project_name}")
                    for repo in repo_list:
                        print(f"    -- {repo}")

                for repo in git_config.git_include_repos:
                    if repo not in all_repos:
                        print(f"  WARNING: {repo} is explicitly defined as an included repo, but Agent doesn't have"
                              f" proper permissions to view this repository.")

            except Exception as e:
                print(f"Git connection unsuccessful! Exception: {e}")

        print('Success!')
=======
        # Memory & Disk Usage diagnostics
        import os
        import shutil
        import psutil

        print("Memory & Disk Usage:")

        try:
            print(
                f"  Available memory: {round(psutil.virtual_memory().available / (1024 * 1024), 2)}MB"
            )

            output_dir_size = (
                os.popen('du -hs /home/jf_agent/output/').readlines()[0].split("\t")[0]
            )
            usage = shutil.disk_usage('/home/jf_agent/output/')

            print(
                f'  Disk space used: {round(usage.used / (1024 ** 3), 5)}GB / {round(usage.total / 1024 ** 3, 5)}GB'
            )
            print(f"  Size of output dir: {output_dir_size}")
            print('Success!')
        except Exception as e:
            print(f"  ERROR: Could not obtain memory and/or disk usage information. {e}")
>>>>>>> de851084

        return

    elif config.run_mode == 'send_only':
        # Importantly, don't overwrite the already-existing diagnostics file
        pass

    else:
        jellyfish_endpoint_info = obtain_jellyfish_endpoint_info(config, creds)

        print(f'Will write output files into {config.outdir}')
        diagnostics.open_file(config.outdir)

        sys_diag_done_event = threading.Event()
        sys_diag_collector = threading.Thread(
            target=diagnostics.continually_gather_system_diagnostics,
            name='sys_diag_collector',
            args=(sys_diag_done_event, config.outdir),
        )
        sys_diag_collector.start()

        try:
            diagnostics.capture_agent_version()
            diagnostics.capture_run_args(
                args.mode, args.config_file, config.outdir, args.prev_output_dir
            )

            if config.run_mode_is_print_apparently_missing_git_repos:

                issues_to_scan = get_issues_to_scan_from_jellyfish(
                    config, creds, args.for_print_missing_repos_issues_updated_within_last_x_months,
                )
                if issues_to_scan:
                    print_missing_repos_found_by_jira(config, creds, issues_to_scan)
                return

            if config.run_mode_includes_download:
                download_data_status = download_data(
                    config,
                    creds,
                    jellyfish_endpoint_info.jira_info,
                    jellyfish_endpoint_info.git_instance_info,
                )

                write_file(
                    config.outdir, 'status', config.compress_output_files, download_data_status
                )

            diagnostics.capture_outdir_size(config.outdir)

            # Kills the sys_diag_collector thread
            sys_diag_done_event.set()
            sys_diag_collector.join()

        finally:
            diagnostics.close_file()

    if config.run_mode_includes_send:
        send_data(config, creds)
    else:
        print(f'\nSkipping send_data because run_mode is "{config.run_mode}"')
        print(f'You can now inspect the downloaded data in {config.outdir}')
        print(f'To send this data to Jellyfish, use "-m send_only -od {config.outdir}"')

    print('Done!')


UserProvidedCreds = namedtuple(
    'UserProvidedCreds',
    ['jellyfish_api_token', 'jira_username', 'jira_password', 'git_instance_to_creds'],
)

JellyfishEndpointInfo = namedtuple('JellyfishEndpointInfo', ['jira_info', 'git_instance_info'])

required_jira_fields = [
    'issuekey',
    'parent',
    'issuelinks',
    'project',
    'reporter',
    'assignee',
    'creator',
    'issuetype',
    'resolution',
    'resolutiondate',
    'status',
    'created',
    'updated',
    'subtasks',
]


def _get_git_instance_to_creds(git_config):
    def _check_and_get(envvar_name):
        envvar_val = os.environ.get(envvar_name)
        if not envvar_val:
            print(
                f'ERROR: Missing environment variable {envvar_name}. Required for instance {git_config.git_instance_slug}.'
            )
            raise BadConfigException()
        return envvar_val

    git_provider = git_config.git_provider
    prefix = f'{git_config.creds_envvar_prefix}_' if git_config.creds_envvar_prefix else ''
    if git_provider == 'github':
        return {'github_token': _check_and_get(f'{prefix}GITHUB_TOKEN')}
    elif git_provider == 'bitbucket_cloud':
        return {
            'bb_cloud_username': _check_and_get(f'{prefix}BITBUCKET_CLOUD_USERNAME'),
            'bb_cloud_app_password': _check_and_get(f'{prefix}BITBUCKET_CLOUD_APP_PASSWORD'),
        }
    elif git_provider == 'bitbucket_server':
        return {
            'bb_server_username': _check_and_get(f'{prefix}BITBUCKET_USERNAME'),
            'bb_server_password': _check_and_get(f'{prefix}BITBUCKET_PASSWORD'),
        }
    elif git_provider == 'gitlab':
        return {'gitlab_token': _check_and_get(f'{prefix}GITLAB_TOKEN')}


def obtain_creds(config):
    jellyfish_api_token = os.environ.get('JELLYFISH_API_TOKEN')
    if not jellyfish_api_token:
        print('ERROR: JELLYFISH_API_TOKEN not found in the environment.')
        raise BadConfigException()

    jira_username = os.environ.get('JIRA_USERNAME', None)
    jira_password = os.environ.get('JIRA_PASSWORD', None)

    # obtain git slug to credentials
    git_instance_to_creds = {
        git_config.git_instance_slug: _get_git_instance_to_creds(git_config)
        for git_config in config.git_configs
    }

    if config.jira_url and not (jira_username and jira_password):
        print(
            'ERROR: Jira credentials not found. Set environment variables JIRA_USERNAME and JIRA_PASSWORD.'
        )
        raise BadConfigException()

    return UserProvidedCreds(
        jellyfish_api_token, jira_username, jira_password, git_instance_to_creds
    )


def obtain_jellyfish_endpoint_info(config, creds):
    base_url = config.jellyfish_api_base
    resp = requests.get(
        f'{base_url}/endpoints/agent/pull-state',
        headers={'Jellyfish-API-Token': creds.jellyfish_api_token},
    )

    if not resp.ok:
        print(
            f"ERROR: Couldn't get agent config info from {base_url}/agent/pull-state "
            f'using provided JELLYFISH_API_TOKEN (HTTP {resp.status_code})'
        )
        raise BadConfigException()

    agent_config = resp.json()
    jira_info = agent_config.get('jira_info')
    git_instance_info = agent_config.get('git_instance_info')

    # if no git info has returned from the endpoint, then an instance may not have been provisioned
    if len(config.git_configs) > 0 and not len(git_instance_info.values()):
        print(
            'ERROR: A Git instance is configured, but no Git instance '
            'info returned from the Jellyfish API -- please contact Jellyfish'
        )
        raise BadConfigException()

    # if there are multiple git configurations
    if len(config.git_configs) > 1:
        for git_config in config.git_configs:
            # assert that each instance in the config is mappable to the instances
            # returned by the endpoint (we'll need this data later)
            slug = git_config.git_instance_slug
            if not git_instance_info.get(slug):
                print(
                    f'ERROR: The Jellyfish API did not return an instance with the git_instance_slug `{slug}` -- '
                    f'please check your configuration or contact Jellyfish'
                )
                raise BadConfigException()

    # If a single Git instance is configured in the YAML, but multiple instances are configured
    # server-side, we don't have a way to map the YAML to the server-side
    if (
        len(config.git_configs) == 1
        and len(git_instance_info.values()) > 1
        and (
            not config.git_configs[0].git_instance_slug
            or not config.git_configs[0].git_instance_slug in git_instance_info
        )
    ):
        print(
            'ERROR: A single Git instance has been configured, but multiple Git instances were returned '
            'from the Jellyfish API -- please contact Jellyfish'
        )
        raise BadConfigException()

    # if multi git instance is configured in the YAML, assert there is a valid git_instance_slug
    if len(config.git_configs) > 1:
        for git_config in config.git_configs:
            if not git_config.git_instance_slug:
                print(
                    'ERROR: Must specify git_instance slug in multi-git mode -- '
                    'please check your configuration or contact Jellyfish'
                )
                raise BadConfigException()

            if git_config.git_instance_slug not in git_instance_info:
                print(
                    f'ERROR: Invalid `instance_slug` {git_config.git_instance_slug} in configuration. -- '
                    'please check your configuration or contact Jellyfish'
                )
                raise BadConfigException()

    return JellyfishEndpointInfo(jira_info, git_instance_info)


@diagnostics.capture_timing()
@agent_logging.log_entry_exit(logger)
def download_data(config, creds, endpoint_jira_info, endpoint_git_instances_info):
    download_data_status = []

    if config.jira_url:
        agent_logging.log_and_print(
            logger, logging.INFO, 'Obtained Jira configuration, attempting download...',
        )
        jira_connection = get_basic_jira_connection(config, creds)
        if config.run_mode_is_print_all_jira_fields:
            print_all_jira_fields(config, jira_connection)
        download_data_status.append(load_and_dump_jira(config, endpoint_jira_info, jira_connection))

    is_multi_git_config = len(config.git_configs) > 1
    for git_config in config.git_configs:
        agent_logging.log_and_print(
            logger,
            logging.INFO,
            f'Obtained {git_config.git_provider} configuration, attempting download...',
        )
        if is_multi_git_config:
            instance_slug = git_config.git_instance_slug
            instance_info = endpoint_git_instances_info.get(instance_slug)
            instance_creds = creds.git_instance_to_creds.get(instance_slug)
        else:
            # support legacy single-git support, which assumes only one available git instance
            instance_info = list(endpoint_git_instances_info.values())[0]
            instance_creds = list(creds.git_instance_to_creds.values())[0]

        git_connection = get_git_client(
            git_config, instance_creds, skip_ssl_verification=config.skip_ssl_verification
        )

        download_data_status.append(
            load_and_dump_git(
                config=git_config,
                endpoint_git_instance_info=instance_info,
                outdir=config.outdir,
                compress_output_files=config.compress_output_files,
                git_connection=git_connection,
            )
        )

    return download_data_status


def send_data(config, creds):
    _, timestamp = os.path.split(config.outdir)

    def get_signed_url(files):
        base_url = config.jellyfish_api_base
        headers = {'Jellyfish-API-Token': creds.jellyfish_api_token}
        payload = {'files': files}

        r = requests.post(
            f'{base_url}/endpoints/agent/signed-url?timestamp={timestamp}',
            headers=headers,
            json=payload,
        )
        r.raise_for_status()

        return r.json()['signed_urls']

    thread_exceptions = []

    def upload_file_from_thread(filename, path_to_obj, signed_url):
        try:
            upload_file(filename, path_to_obj, signed_url)
        except Exception as e:
            thread_exceptions.append(e)
            agent_logging.log_and_print_error_or_warning(
                logger, logging.ERROR, msg_args=[filename], error_code=3000, exc_info=True,
            )

    def upload_file(filename, path_to_obj, signed_url, local=False):
        filepath = filename if local else f'{config.outdir}/{filename}'

        with open(filepath, 'rb') as f:
            # If successful, returns HTTP status code 204
            session = retry_session()
            upload_resp = session.post(
                signed_url['url'], data=signed_url['fields'], files={'file': (path_to_obj, f)}
            )
            upload_resp.raise_for_status()

    # Compress any not yet compressed files before sending
    for fname in glob(f'{config.outdir}/*.json'):
        print(f'Compressing {fname}')
        with open(fname, 'rb') as f_in:
            with gzip.open(f'{fname}.gz', 'wb') as f_out:
                shutil.copyfileobj(f_in, f_out)
        os.remove(fname)

    print('Sending data to Jellyfish... ')

    # obtain file names from the directory
    _, directories, filenames = next(os.walk(config.outdir))

    # get the full file paths for each of the immediate
    # subdirectories (we're assuming only a single level)
    for directory in directories:
        path = os.path.join(config.outdir, directory)
        for file_name in os.listdir(path):
            filenames.append(f'{directory}/{file_name}')

    signed_urls = get_signed_url(filenames)

    threads = [
        threading.Thread(
            target=upload_file_from_thread, args=[filename, file_dict['s3_path'], file_dict['url']],
        )
        for (filename, file_dict) in signed_urls.items()
    ]

    print(f'Starting {len(threads)} threads')

    for t in threads:
        t.start()

    for t in threads:
        t.join()

    if any(thread_exceptions):
        print(
            'ERROR: not all files uploaded to S3. Files have been saved locally. Once connectivity issues are resolved, try running the Agent in send_only mode.'
        )
        return

    # If sending agent config flag is on, upload config.yml to s3 bucket
    if config.send_agent_config:
        config_file_dict = get_signed_url(['config.yml'])['config.yml']
        upload_file('config.yml', config_file_dict['s3_path'], config_file_dict['url'], local=True)

    # creating .done file
    done_file_path = f'{os.path.join(config.outdir, ".done")}'
    Path(done_file_path).touch()
    done_file_dict = get_signed_url(['.done'])['.done']
    upload_file('.done', done_file_dict['s3_path'], done_file_dict['url'])


def get_issues_to_scan_from_jellyfish(config, creds, updated_within_last_x_months):
    base_url = config.jellyfish_api_base
    api_token = creds.jellyfish_api_token

    params = {}
    if updated_within_last_x_months:
        params.update({'monthsback': updated_within_last_x_months})

    print('Fetching Jira issues that are missing Git repo data in Jellyfish...')

    resp = requests.get(
        f'{base_url}/endpoints/agent/unlinked-dev-issues',
        headers={'Jellyfish-API-Token': api_token},
        params=params,
    )

    # try and grab any specific error messages sent over
    try:
        data = resp.json()
        print(data.get('message', ''))
    except json.decoder.JSONDecodeError:
        print(
            f'ERROR: Could not parse response with status code {resp.status_code}. Contact an administrator for help.'
        )
        return None

    if resp.status_code == 400:
        # additionally, indicate config needs alterations
        raise BadConfigException()
    elif not resp.ok:
        return None

    return data.get('issues')


if __name__ == '__main__':
    try:
        main()
    except BadConfigException:
        print('ERROR: Bad config; see earlier messages')<|MERGE_RESOLUTION|>--- conflicted
+++ resolved
@@ -143,7 +143,6 @@
                     print(f'Error: Unable to access explicitly-included project {proj}.')
                     return
 
-<<<<<<< HEAD
         # Git diagnostics
         import jf_agent.git as git
 
@@ -186,7 +185,7 @@
                 print(f"Git connection unsuccessful! Exception: {e}")
 
         print('Success!')
-=======
+
         # Memory & Disk Usage diagnostics
         import os
         import shutil
@@ -211,7 +210,6 @@
             print('Success!')
         except Exception as e:
             print(f"  ERROR: Could not obtain memory and/or disk usage information. {e}")
->>>>>>> de851084
 
         return
 
