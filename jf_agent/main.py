--- conflicted
+++ resolved
@@ -33,7 +33,6 @@
 from jf_agent.git import get_git_client, load_and_dump_git
 from jf_agent.jf_jira import (
     get_basic_jira_connection,
-    load_and_dump_jira,
     print_all_jira_fields,
     print_missing_repos_found_by_jira,
 )
@@ -674,32 +673,10 @@
     download_data_status = []
 
     if config.jira_url:
-<<<<<<< HEAD
         jira_download_status_dict = run_jira_download(config=config, ingest_config=ingest_config)
         download_data_status.append(jira_download_status_dict)
     else:
         logger.info(f'No Jira Configuration supplied. Jira Download will not be run')
-=======
-        logger.info(
-            'Obtained Jira configuration, attempting download...',
-        )
-        jira_connection = get_basic_jira_connection(config, creds)
-        if config.run_mode_is_print_all_jira_fields:
-            print_all_jira_fields(config, jira_connection)
-        try:
-            logger.info(f'Attempting to use JF Ingest for Jira Ingestion')
-            success = load_and_push_jira_to_s3(ingest_config)
-            success_status_str = 'success' if success else 'failed'
-            download_data_status.append({'type': 'Jira', 'status': success_status_str})
-        except Exception as e:
-            logger.error(
-                'Error encountered when downloading Jira data. '
-                'This Jira submission will be marked as failed. '
-                f'Error: {e}'
-            )
-            logging_helper.send_to_agent_log_file(traceback.format_exc(), level=logging.ERROR)
-            download_data_status.append({'type': 'Jira', 'status': 'failed'})
->>>>>>> 78ab26ce
 
     if len(config.git_configs) == 0:
         return download_data_status
