--- conflicted
+++ resolved
@@ -176,16 +176,6 @@
         logger.info(f"Mounted old output directory as {config.outdir}, will attempt to send.")
 
     else:
-<<<<<<< HEAD
-        try:
-            full_validate(config, creds, jellyfish_endpoint_info)
-            pass
-        except Exception as err:
-            logger.error(
-                f"Failed to run healthcheck validation due to exception, moving on. Exception: {err}"
-            )
-=======
->>>>>>> 83309c85
 
         try:
             if jellyfish_endpoint_info.jf_options.get('validate_num_repos', False):
