--- conflicted
+++ resolved
@@ -478,7 +478,6 @@
     )
 
 
-<<<<<<< HEAD
 # far more straightforward than real bin packing because we have a set number of bins to start
 def _pack_bins(num_bins: int, packing_items: list[ProjectMetadata]) -> list:
     bins = [[] for i in range(num_bins)]
@@ -541,8 +540,6 @@
     return git_configs
 
 
-=======
->>>>>>> a33ff8fe
 @diagnostics.capture_timing()
 @agent_logging.log_entry_exit(logger)
 def download_data(config, creds, endpoint_jira_info, endpoint_git_instances_info, jf_options):
@@ -563,7 +560,6 @@
     # git downloading is parallelized by the number of configurations.
     futures = []
     with ThreadPoolExecutor(max_workers=config.git_max_concurrent) as executor:
-<<<<<<< HEAD
 
         if jf_options.get('normalize_project_distribution', False):
             try:
@@ -580,9 +576,6 @@
             git_configs = config.git_configs
 
         for git_config in git_configs:
-=======
-        for git_config in config.git_configs:
->>>>>>> a33ff8fe
             agent_logging.log_and_print(
                 logger,
                 logging.INFO,
