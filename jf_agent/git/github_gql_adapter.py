--- conflicted
+++ resolved
@@ -267,13 +267,9 @@
                     api_prs = self.client.get_prs(
                         login=nrm_repo.project.login,
                         repo_name=self.repo_id_to_name_lookup[nrm_repo.id],
-<<<<<<< HEAD
-=======
-                        page_size=page_size,
                         include_top_level_comments=self.jf_options.get(
                             'get_all_issue_comments', False
                         ),
->>>>>>> 36a08b8b
                     )
 
                     for j, api_pr in enumerate(
