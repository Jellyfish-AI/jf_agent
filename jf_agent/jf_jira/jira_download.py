from collections import namedtuple, defaultdict
import json
import logging
import math
import random
import re
import traceback
import time
from typing import Dict

from dateutil import parser
from jira.exceptions import JIRAError
from jira.resources import dict2resource
from jira.utils import json_loads
import queue
import sys
import string
import threading
from tqdm import tqdm

from jf_agent import diagnostics, agent_logging
from jf_agent.util import split

logger = logging.getLogger(__name__)


# Returns an array of User dicts
@diagnostics.capture_timing()
@agent_logging.log_entry_exit(logger)
def download_users(
    jira_connection, gdpr_active, quiet=False, required_email_domains=None, is_email_required=False
):
    if not quiet:
        logger.info('downloading jira users...  [!n]')

    jira_users = _search_all_users(jira_connection, gdpr_active)

    # Some jira instances won't return more than one page of
    # results.  If we have seen approximately 1000 results, try
    # searching a different way
    if 950 <= len(jira_users) <= 1000:
        logger.info(
            level=logging.INFO,
            msg=f'Page limit reached with {len(jira_users)} users, '
            'falling back to search by letter method.',
        )
        jira_users = _users_by_letter(jira_connection, gdpr_active)

    if len(jira_users) == 0:
        raise RuntimeError(
            'The agent is unable to see any users. Please verify that this user has the "browse all users" permission.'
        )

    if required_email_domains:

        def _get_email_domain(email: str):
            try:
                return email.split("@")[1]
            except AttributeError:
                return ""
            except IndexError:
                return ""

        filtered_users = []
        for user in jira_users:
            try:
                email = user['emailAddress']
                email_domain = _get_email_domain(email)
                if email_domain in required_email_domains:
                    filtered_users.append(user)
            except KeyError:
                if is_email_required:
                    filtered_users.append(user)

        jira_users = filtered_users

    if not quiet:
        logger.info('✓')
    return jira_users


# Returns an array of Field dicts
@diagnostics.capture_timing()
@agent_logging.log_entry_exit(logger)
def download_fields(jira_connection, include_fields, exclude_fields):
    logger.info('downloading jira fields... [!n]')

    filters = []
    if include_fields:
        filters.append(lambda field: field['id'] in include_fields)
    if exclude_fields:
        filters.append(lambda field: field['id'] not in exclude_fields)

    fields = [field for field in jira_connection.fields() if all(filt(field) for filt in filters)]

    logger.info('✓')
    return fields


# Returns an array of Resolutions dicts
@diagnostics.capture_timing()
@agent_logging.log_entry_exit(logger)
def download_resolutions(jira_connection):
    logger.info('downloading jira resolutions... [!n]')
    result = [r.raw for r in jira_connection.resolutions()]
    logger.info('✓')
    return result


# Returns an array of IssueType dicts
@diagnostics.capture_timing()
@agent_logging.log_entry_exit(logger)
def download_issuetypes(jira_connection, project_ids):
    '''
    For Jira next-gen projects, issue types can be scoped to projects.
    For issue types that are scoped to projects, only extract the ones
    in the extracted projects.
    '''
    logger.info('downloading jira issue types...  [!n]',)
    result = []
    for it in jira_connection.issue_types():
        if 'scope' in it.raw and it.raw['scope']['type'] == 'PROJECT':
            if it.raw['scope']['project']['id'] in project_ids:
                result.append(it.raw)
        else:
            result.append(it.raw)
    logger.info('✓')
    return result


# Returns an array of LinkType dicts
@diagnostics.capture_timing()
@agent_logging.log_entry_exit(logger)
def download_issuelinktypes(jira_connection):
    logger.info('downloading jira issue link types... [!n]')
    result = [lt.raw for lt in jira_connection.issue_link_types()]
    logger.info('✓')
    return result


# Returns an array of Priority dicts
@diagnostics.capture_timing()
@agent_logging.log_entry_exit(logger)
def download_priorities(jira_connection):
    logger.info('downloading jira priorities... [!n]')
    result = [p.raw for p in jira_connection.priorities()]
    logger.info('✓')
    return result


# Each project has a list of versions.
# Returns an array of Project dicts, where each one is agumented with an array of associated Version dicts.
@diagnostics.capture_timing()
@agent_logging.log_entry_exit(logger)
def download_projects_and_versions(
    jira_connection, include_projects, exclude_projects, include_categories, exclude_categories
):
    logger.info('downloading jira projects... [!n]')

    filters = []
    if include_projects:
        filters.append(lambda proj: proj.key in include_projects)
    if exclude_projects:
        filters.append(lambda proj: proj.key not in exclude_projects)
    if include_categories:

        def _include_filter(proj):
            # If we have a category-based allowlist and the project
            # does not have a category, do not include it.
            if not hasattr(proj, 'projectCategory'):
                return False

            return proj.projectCategory.name in include_categories

        filters.append(_include_filter)
    if exclude_categories:

        def _exclude_filter(proj):
            # If we have a category-based excludelist and the project
            # does not have a category, include it.
            if not hasattr(proj, 'projectCategory'):
                return True

            return proj.projectCategory.name not in exclude_categories

        filters.append(_exclude_filter)

    def project_is_accessible(project_id):
        try:
            jira_connection.search_issues(f'project = {project_id}', fields=['id'])
            return True
        except JIRAError as e:
            # Handle zombie projects that appear in the project list
            # but are not actually accessible.  I don't know wtf Black
            # is doing with this formatting, but whatever.
            if (
                e.status_code == 400
                and e.text
                == f"A value with ID '{project_id}' does not exist for the field 'project'."
            ):
                agent_logging.log_standard_error(
                    logger, logging.ERROR, msg_args=[project_id], error_code=2112,
                )
                return False
            else:
                raise

    all_projects = jira_connection.projects()
    projects = [
        proj
        for proj in all_projects
        if all(filt(proj) for filt in filters) and project_is_accessible(proj.id)
    ]

    if not projects:
        raise Exception(
            'No Jira projects found that meet all the provided filters for project and project category. Aborting... '
        )

    logger.info('✓')

    logger.info('downloading jira project components... [!n]')
    for p in projects:
        p.raw.update({'components': [c.raw for c in jira_connection.project_components(p)]})
    logger.info('✓')

    logger.info('downloading jira versions... [!n]')
    result = [
        p.raw.update({'versions': [v.raw for v in jira_connection.project_versions(p)]}) or p.raw
        for p in projects
    ]
    logger.info('✓')
    return result


# Boards and Sprints are many-to-many.
# Returns a 3-tuple:
#   - Array of board dicts
#   - Array of sprint dicts
#   - Array of board/sprint links
@diagnostics.capture_timing()
@agent_logging.log_entry_exit(logger)
def download_boards_and_sprints(jira_connection, project_ids, download_sprints):
    boards_by_id = {}  # De-dup by id, since the same board might come back from more than one query
    for project_id in tqdm(project_ids, desc='downloading jira boards...', file=sys.stdout):
        b_start_at = 0
        while True:
            try:
                # Can't use the jira_connection's .boards() method, since it doesn't support all the query parms
                project_boards = jira_connection._session.get(
                    url=f'{jira_connection._options["server"]}/rest/agile/1.0/board',
                    params={
                        'maxResults': 50,
                        'startAt': b_start_at,
                        'type': 'scrum',
                        'includePrivate': 'false',
                        'projectKeyOrId': project_id,
                    },
                ).json()['values']
            except JIRAError as e:
                if e.status_code == 400:
                    agent_logging.log_standard_error(
                        logger, logging.ERROR, msg_args=[project_id], error_code=2202,
                    )
                    break
                raise

            if not project_boards:
                break

            b_start_at += len(project_boards)
            boards_by_id.update({board['id']: board for board in project_boards})

    links = []
    sprints = {}
    if download_sprints:
        for b in tqdm(boards_by_id.values(), desc='downloading jira sprints', file=sys.stdout):
            s_start_at = 0
            sprints_for_board = []
            while True:
                batch = None
                try:
                    batch = jira_connection.sprints(
                        # ignore future sprints
                        board_id=b['id'],
                        startAt=s_start_at,
                        maxResults=50,
                        state='active,closed',
                    )
                except JIRAError as e:
                    # JIRA returns 500 errors for various reasons: board is
                    # misconfigured; "falied to execute search"; etc.  Just
                    # skip and move on
                    if e.status_code == 500 or e.status_code == 404:
                        logger.info(f"Couldn't get sprints for board {b['id']}.  Skipping...")
                    elif e.status_code == 400:
                        agent_logging.log_standard_error(
                            logger,
                            logging.ERROR,
                            msg_args=[str(b), str(s_start_at), str(e)],
                            error_code=2203,
                            exc_info=True,
                        )
                    else:
                        raise

                if not batch:
                    break
                s_start_at += len(batch)
                sprints_for_board.extend(batch)

            links.append({'board_id': b['id'], 'sprint_ids': [s.id for s in sprints_for_board]})
            sprints.update({s.id: s for s in sprints_for_board})

    return list(boards_by_id.values()), [s.raw for s in sprints.values()], links


IssueMetadata = namedtuple('IssueMetadata', ('key', 'updated'))


def get_issues(jira_connection, issue_jql, start_at, batch_size):
    original_batch_size = batch_size
    error = None
    while batch_size > 0:
        try:
            api_response = jira_connection.search_issues(
                f'{issue_jql} order by id asc',
                fields=['updated'],
                startAt=start_at,
                maxResults=batch_size,
            )
            return api_response
        except (JIRAError, KeyError) as e:
            if hasattr(e, 'status_code') and e.status_code < 500:
                # something wrong with our request; re-raise
                raise

            # We have seen sporadic server-side flakiness here. Sometimes Jira Server (but not
            # Jira Cloud as far as we've seen) will return a 200 response with an empty JSON
            # object instead of a JSON object with an "issues" key, which results in the
            # `search_issues()` function in the Jira library throwing a KeyError.
            #
            # Sometimes both cloud and server will return a 5xx.
            #
            # In either case, reduce the maxResults parameter and try again, on the theory that
            # a smaller ask will prevent the server from choking.
            batch_size = int(batch_size / 2)
            error = e
            agent_logging.log_standard_error(
                logger, logging.WARNING, msg_args=[batch_size], error_code=3012,
            )

    # copied logic from jellyfish direct connect
    # don't bail, just skip
    # khardy 2023-03-16
    agent_logging.log_standard_error(
        logger,
        logging.WARNING,
        msg_args=[f"{type(error)}", issue_jql, start_at, original_batch_size],
        error_code=3092,
    )

    return {}


@diagnostics.capture_timing()
@agent_logging.log_entry_exit(logger)
def download_all_issue_metadata(
    jira_connection, all_project_ids, earliest_issue_dt, num_parallel_threads, issue_filter
) -> Dict[int, IssueMetadata]:
    logger.info('downloading issue metadata... [!n]')

    # all_project_ids is passed in as a set - need it to be a list so it can be split
    all_project_ids = list(all_project_ids)

    # If project_ids is too long (Max URI is 26526) we need to do it in multiple GET requests
    # Set to 20K to be on the safe side
    # An issue id is 5 numbers long and the escaped comma is 3 characters
    # The actual url will be longer than the len_project_ids_string due to the escaped commas
    # and there is some other params in the url so add 2 for each comma and then add on 200
    # for extra params

    max_length = 20000
    len_project_ids_string = len(",".join(all_project_ids)) + len(all_project_ids) * 2 + 200
    num_pulls = len_project_ids_string // max_length + 1

    project_ids_array = []
    if num_pulls == 1:
        project_ids_array.append(all_project_ids)
    else:
        # Over 20K characters - break up project_ids evenly based on num_pulls
        n = len(all_project_ids) // num_pulls
        project_ids_array = [all_project_ids[i : i + n] for i in range(0, len(all_project_ids), n)]

    all_issue_metadata: Dict[int, IssueMetadata] = {}
    for project_ids in project_ids_array:
        issue_jql = (
            f'project in ({",".join(project_ids)}) and updatedDate > '
            f'{"0" if not earliest_issue_dt else earliest_issue_dt.strftime("%Y-%m-%d")}'
        )
        if issue_filter:
            issue_jql += f' and {issue_filter}'
        total_num_issues = jira_connection.search_issues(issue_jql, fields=['id']).total
        issues_per_thread = math.ceil(total_num_issues / num_parallel_threads)

        thread_exceptions = [None] * num_parallel_threads

        def _download_some(thread_num, start_at, end_at):
            batch_size = 1000
            try:
                while start_at < min(end_at, total_num_issues):
                    api_resp = get_issues(jira_connection, issue_jql, start_at, batch_size)

                    issue_metadata = {
                        int(iss.id): IssueMetadata(iss.key, parser.parse(iss.fields.updated))
                        for iss in api_resp
                    }
                    all_issue_metadata.update(issue_metadata)
                    if len(issue_metadata) == 0:
                        start_at += 1  # nothing came back, so jump 1 issue ahead and hopefully skip the problem
                    else:
                        start_at += len(issue_metadata)

            except Exception as e:
                thread_exceptions[thread_num] = e
                agent_logging.log_standard_error(
                    logger,
                    logging.ERROR,
                    msg_args=[thread_num, traceback.format_exc()],
                    error_code=3032,
                )

        threads = [
            threading.Thread(
                target=_download_some, args=[i, i * issues_per_thread, (i + 1) * issues_per_thread]
            )
            for i in range(num_parallel_threads)
        ]

        for t in threads:
            t.start()
        for t in threads:
            t.join()

        if any(thread_exceptions):
            any_exception = [e for e in thread_exceptions if e][0]
            raise Exception('Some thread(s) threw exceptions') from any_exception

    logger.info('✓')

    return all_issue_metadata


@diagnostics.capture_timing()
@agent_logging.log_entry_exit(logger)
def detect_issues_needing_sync(
    issue_metadata_from_jira: Dict[int, IssueMetadata],
    issue_metadata_from_jellyfish: Dict[int, IssueMetadata],
):
    missing_issue_ids = set()
    already_up_to_date_issue_ids = set()
    out_of_date_issue_ids = set()
    deleted_issue_ids = set()

    for k in issue_metadata_from_jira.keys():
        if k not in issue_metadata_from_jellyfish:
            missing_issue_ids.add(k)
        else:
            if issue_metadata_from_jira[k].updated != issue_metadata_from_jellyfish[k].updated:
                out_of_date_issue_ids.add(k)
            else:
                already_up_to_date_issue_ids.add(k)

    deleted_issue_ids = issue_metadata_from_jellyfish.keys() - issue_metadata_from_jira.keys()

    return missing_issue_ids, already_up_to_date_issue_ids, out_of_date_issue_ids, deleted_issue_ids


def detect_issues_needing_re_download(
    downloaded_issue_info, issue_metadata_from_jellyfish, issue_metadata_addl_from_jellyfish
):
    issue_keys_changed = []
    for issue_id_str, issue_key in downloaded_issue_info:
        existing_metadata = issue_metadata_from_jellyfish.get(int(issue_id_str))
        if existing_metadata and issue_key != existing_metadata.key:
            logger.info(
                f'Detected a key change for issue {issue_id_str} ({existing_metadata.key} -> {issue_key})',
            )
            issue_keys_changed.append(existing_metadata.key)

    issues_by_elfik, issues_by_pfik = defaultdict(list), defaultdict(list)
    for issue_id, (elfik, pfik) in issue_metadata_addl_from_jellyfish.items():
        if elfik:
            issues_by_elfik[elfik].append(issue_id)
        if pfik:
            issues_by_pfik[pfik].append(issue_id)

    # Find all of the issues that refer to those issues through epic_link_field_issue_key
    # or parent_field_issue_key; these issues need to be re-downloaded
    issue_ids_needing_re_download = set()
    for changed_key in issue_keys_changed:
        issue_ids_needing_re_download.update(set(issues_by_elfik.get(changed_key, [])))
        issue_ids_needing_re_download.update(set(issues_by_pfik.get(changed_key, [])))

    return issue_ids_needing_re_download


def download_necessary_issues(
    jira_connection,
    issue_ids_to_download,
    include_fields,
    exclude_fields,
    suggested_batch_size,
    num_parallel_threads,
):
    '''
    A generator that yields batches of issues, until we've downloaded all of the issues given by
    issue_ids_to_download
    '''
    if not issue_ids_to_download:
        return

    field_spec = list(include_fields) or ['*all']
    field_spec.extend(f'-{field}' for field in exclude_fields)

    actual_batch_size = jira_connection.search_issues(
        'order by id asc',
        fields=field_spec,
        expand='renderedFields,changelog',
        startAt=0,
        maxResults=suggested_batch_size,
    ).maxResults

    num_threads_to_use = min(
        math.ceil(len(issue_ids_to_download) / actual_batch_size), num_parallel_threads
    )
    random.shuffle(issue_ids_to_download)
    issue_ids_for_threads = list(split(issue_ids_to_download, num_threads_to_use))

    # Make threads to talk to Jira and write batches of issues to the queue
    q = queue.Queue()
    threads = [
        threading.Thread(
            target=_download_jira_issues_segment,
            args=[
                thread_num,
                jira_connection,
                issue_ids_for_threads[thread_num],
                field_spec,
                actual_batch_size,
                q,
            ],
        )
        for thread_num in range(num_threads_to_use)
    ]
    for t in threads:
        t.start()

    encountered_issue_ids = set()
    with tqdm(
        desc='downloading jira issues', total=len(issue_ids_to_download), file=sys.stdout
    ) as prog_bar:
        # Read batches from queue
        finished = 0
        while finished < len(threads):
            batch = q.get()
            if batch is None:
                # found the marker that a thread is done
                finished += 1
                continue

            if isinstance(batch, BaseException):
                # thread had a problem; rethrow
                raise batch

            # issues sometimes appear at the end of one batch and again at the beginning of the next; de-dup them
            new_issues_this_batch = []
            for issue_id, issue in batch:
                if issue_id not in encountered_issue_ids:
                    encountered_issue_ids.add(issue_id)
                    new_issues_this_batch.append(issue)
            prog_bar.update(len(new_issues_this_batch))

            yield _filter_changelogs(new_issues_this_batch, include_fields, exclude_fields)

    for t in threads:
        t.join()


# The Jira API can sometimes include fields in the changelog that
# were excluded from the list of fields. Strip them out.
def _filter_changelogs(issues, include_fields, exclude_fields):
    def _strip_history_items(items):
        # Skip items that are a change of a field that's filtered out
        for i in items:
            field_id_field = _get_field_identifier(i)
            if not field_id_field:
                agent_logging.log_standard_error(
                    logger=logger, level=logging.WARNING, error_code=3082, msg_args=[i.keys()],
                )
            if include_fields and i.get(field_id_field) not in include_fields:
                continue
            if i.get(field_id_field) in exclude_fields:
                continue
            yield i

    def _get_field_identifier(item) -> str:
        return 'fieldId' if 'fieldId' in item else 'field' if 'field' in item else None

    def _strip_changelog_histories(histories):
        # omit any histories that, when filtered, have no items.  ie, if
        # a user only changed fields that we've stripped, cut out that
        # history record entirely
        for h in histories:
            stripped_items = list(_strip_history_items(h['items']))
            if stripped_items:
                yield {**h, 'items': stripped_items}

    def _strip_changelog(c):
        # copy a changelog, stripping excluded fields from the history
        return {**c, 'histories': list(_strip_changelog_histories(c['histories']))}

    return [{**i, 'changelog': _strip_changelog(i['changelog'])} for i in issues]


@agent_logging.log_entry_exit(logger)
def _download_jira_issues_segment(
    thread_num, jira_connection, jira_issue_ids_segment, field_spec, batch_size, q
):
    '''
    Each thread's target function.  Downloads 1/nth of the issues necessary, where
    n is the number of threads, a page at a time.  Puts the result of each page's
    download onto the shared queue.
    '''
    start_at = 0
    logger.debug(f"Beginning to download jira issues in segment of {len(jira_issue_ids_segment)}")
    try:
        while start_at < len(jira_issue_ids_segment):
            issues, num_apparently_deleted = _download_jira_issues_page(
                jira_connection, jira_issue_ids_segment, field_spec, start_at, batch_size
            )

            issues_retrieved = len(issues) + num_apparently_deleted
            start_at += issues_retrieved
            if issues_retrieved == 0:
                break

            rows_to_insert = [(int(issue['id']), issue) for issue in issues]

            # TODO: configurable way to scrub things out of raw_issues here before we write them out.
            q.put(rows_to_insert)

        # sentinel to mark that this thread finished
        q.put(None)

    except BaseException as e:
        agent_logging.log_standard_error(
            logger, logging.ERROR, msg_args=[thread_num], error_code=3042, exc_info=True,
        )
        q.put(e)


def _split_id_list(jira_issue_ids_segment: list):

    # same logic as `download_all_issue_metadata` for splitting lists of ids
    max_length = 20000
    len_issue_ids_string = (
        len(','.join(str(x) for x in jira_issue_ids_segment))
        + len(jira_issue_ids_segment) * 2
        + 200
    )
    num_pulls = len_issue_ids_string // max_length + 1
    logger.debug(f"Splitting the list of issue ids into {num_pulls} portions for server safety")

    issue_ids_array = []
    if num_pulls == 1:
        issue_ids_array.append(jira_issue_ids_segment)
    else:
        # Over 20K characters - break up issue_ids evenly based on num_pulls
        n = len(jira_issue_ids_segment) // num_pulls
        issue_ids_array = [
            jira_issue_ids_segment[i : i + n] for i in range(0, len(jira_issue_ids_segment), n)
        ]

    return issue_ids_array


def _download_jira_issues_page(
    jira_connection, jira_issue_ids_segment, field_spec, start_at, batch_size
):
    '''
    Returns a tuple: (issues_downloaded, num_issues_apparently_deleted)
    '''
    get_changelog = True

    issue_ids_array = []
    try:
        issue_ids_array = _split_id_list(jira_issue_ids_segment)
    except Exception as e:
        logger.warning(
            f"got {e} trying to split up ids for jql 2500 character limit, moving on with normal id list",
        )
        issue_ids_array.append(jira_issue_ids_segment)

    for issue_ids in issue_ids_array:
        tries = 0
        while batch_size > 0:
            search_params = {
                'jql': f"id in ({','.join(str(iid) for iid in issue_ids)}) order by id asc",
                'fields': field_spec,
                'expand': ['renderedFields'],
                'startAt': start_at,
                'maxResults': batch_size,
            }
            if get_changelog:
                search_params['expand'].append('changelog')

            try:
                resp_json = json_loads(
                    jira_connection._session.post(
                        url=jira_connection._get_url('search'), data=json.dumps(search_params)
                    )
                )
                tries = 0
                return _expand_changelog(resp_json['issues'], jira_connection), 0

            except Exception as e:
                if hasattr(e, 'status_code') and e.status_code == 429:
                    if tries >= 5:
                        logger.info(f'exhausted 5 tries of ratelmiting')
                        raise
                    if hasattr(e.response, 'headers') and 'Retry-After' in e.response.headers:
                        wait_time = int(e.response.headers["Retry-After"])
                        logger.info(f'Retrying in {wait_time} seconds...')
                        time.sleep(wait_time)
                    else:
                        tries += 1
                        logger.info(f'No retry-after header, retrying in 30 seconds...')
                        time.sleep(30)

                batch_size = int(batch_size / 2)
                logger.warning(f"Got {e}, reducing batch size")
                time.sleep(30)
                if batch_size == 0:
                    if re.match(r"A value with ID .* does not exist for the field 'id'", e.text):
                        return [], 1
                    elif not get_changelog:
                        agent_logging.log_standard_error(
                            logger, logging.WARNING, msg_args=[search_params], error_code=3062,
                        )
                        return [], 0
                    else:
                        get_changelog = False
                        batch_size = 100
                        start_at += 1


# Sometimes the results of issue search has an incomplete changelog.  Fill it in if so.
def _expand_changelog(jira_issues, jira_connection):
    for i in jira_issues:
        changelog = getattr(i, 'changelog', None)
        if changelog and changelog.total != changelog.maxResults:
            # expand the changelog
            start_at = changelog.maxResults
            batch_size = 100
            while start_at < changelog.total:
                more_cls = jira_connection._get_json(
                    f'issue/{i["id"]}/changelog', {'startAt': start_at, 'maxResults': batch_size}
                )['values']
                changelog.histories.extend(dict2resource(i) for i in more_cls)
                i['changelog']['histories'].extend(more_cls)
                start_at += len(more_cls)
    return jira_issues


# Returns a dict with two items: 'existing' gives a list of all worklogs
# that currently exist; 'deleted' gives the list of worklogs that
# existed at some point previously, but have since been deleted
@diagnostics.capture_timing()
@agent_logging.log_entry_exit(logger)
# TODO make this happen incrementally -- only pull down the worklogs that have been updated
# more recently than we've already stored
<<<<<<< HEAD
def download_worklogs(jira_connection, issue_ids):
    logger.info('downloading jira worklogs...  [!n]')
=======
def download_worklogs(jira_connection, issue_ids, endpoint_jira_info):
    print('downloading jira worklogs... ', end='', flush=True)
>>>>>>> 54a9c24f
    updated = []
    since = endpoint_jira_info.get('last_updated', 0)
    while True:
        worklog_ids_json = jira_connection._get_json('worklog/updated', params={'since': since})
        updated_worklog_ids = [v['worklogId'] for v in worklog_ids_json['values']]

        resp = jira_connection._session.post(
            url=jira_connection._get_url('worklog/list'),
            data=json.dumps({'ids': updated_worklog_ids}),
        )
        try:
            worklog_list_json = json_loads(resp)
        except ValueError:
            logger.info("Couldn't parse JIRA response as JSON: %s", resp.text)
            raise

        updated.extend([wl for wl in worklog_list_json if int(wl['issueId']) in issue_ids])
        if worklog_ids_json['lastPage']:
            break
        since = worklog_ids_json['until']

    logger.info('✓')

    return {'existing': updated, 'deleted': []}


# Returns an array of CustomFieldOption items
@diagnostics.capture_timing()
@agent_logging.log_entry_exit(logger)
def download_customfieldoptions(jira_connection, project_ids):
    logger.info('downloading jira custom field options... [!n]')
    optionvalues = {}
    for project_id in project_ids:
        try:
            meta = jira_connection.createmeta(
                projectIds=[project_id], expand='projects.issuetypes.fields'
            )
        except JIRAError:
            agent_logging.log_standard_error(
                logger, logging.WARNING, error_code=3072, exc_info=False
            )
            return []

        # Custom values are buried deep in the createmeta response:
        #     projects -> issuetypes -> fields -> allowedValues
        for project in meta['projects']:
            for issue_type in project['issuetypes']:
                for field_key, field in issue_type['fields'].items():
                    if 'key' in field:
                        field_key = field['key']
                    # same field may end up in multiple issue types (bug, task, etc),
                    # so check if we've already added it
                    if field_key not in optionvalues and _is_option_field(field):
                        optionvalues[field_key] = field['allowedValues']

    result = [{'field_key': k, 'raw_json': v} for k, v in optionvalues.items()]
    logger.info('✓')
    return result


@diagnostics.capture_timing()
@agent_logging.log_entry_exit(logger)
def download_statuses(jira_connection):
    logger.info('downloading jira statuses... [!n]')
    statuses = jira_connection.statuses()
    result = [{'status_id': status.id, 'raw_json': status.raw} for status in statuses]
    logger.info('✓')
    return result


# return True if this field is either a single or multi select option
# field_meta is a dict that comes from raw field json
def _is_option_field(field_meta):
    schema = field_meta['schema']
    is_option_field = schema['type'] == 'option' or (
        'items' in schema and schema['items'] == 'option'
    )
    return is_option_field


def _jira_user_key(user_dict):
    return user_dict.get('key', user_dict.get('accountId', 'unknown_key'))


def _search_all_users(jira_connection, gdpr_active):
    jira_users = {}
    start_at = 0

    # different jira versions / different times, the way to list all users has changed. Try a few.
    for q in [None, '', '%', '@']:
        # iterate through pages of results
        while True:
            users = _search_users(
                jira_connection, gdpr_active, query=q, start_at=start_at, include_inactive=True
            )
            if not users:
                # we're done, no more pages
                break

            # add this page of results and get the next page
            jira_users.update({_jira_user_key(u): u for u in users})
            start_at += len(users)

        # found users; no need to try other query techniques
        if jira_users:
            return list(jira_users.values())

    # no users found
    return []


def _users_by_letter(jira_connection, gdpr_active):
    jira_users = {}
    for letter in string.ascii_lowercase:
        jira_users.update(
            {
                _jira_user_key(u): u
                for u in _search_users(
                    jira_connection,
                    gdpr_active,
                    query=f'{letter}.',
                    include_inactive=True,
                    include_active=False,
                )
            }
        )
        jira_users.update(
            {
                _jira_user_key(u): u
                for u in _search_users(
                    jira_connection,
                    gdpr_active,
                    query=f'{letter}.',
                    include_inactive=False,
                    include_active=True,
                )
            }
        )
    return list(jira_users.values())


def _search_users(
    jira_connection,
    gdpr_active,
    query,
    start_at=0,
    max_results=1000,
    include_active=True,
    include_inactive=False,
):
    if query is None:
        # use new endpoint that doesn't take a query.  This may not exist in some instances.
        try:
            return jira_connection._get_json(
                'users/search', {'startAt': start_at, 'maxResults': max_results}
            )
        except JIRAError:
            return []

    if gdpr_active:
        # jira_connection.search_users creates a query that is no longer accepted on
        # GDPR-compliant Jira instances.  Construct the right query by hand
        params = {
            'startAt': start_at,
            'maxResults': max_results,
            'query': query,
            'includeActive': include_active,
            'includeInactive': include_inactive,
        }
        return jira_connection._get_json('user/search', params)

    return [
        u.raw
        for u in jira_connection.search_users(
            query,
            startAt=start_at,
            maxResults=max_results,
            includeInactive=include_inactive,
            includeActive=include_active,
        )
    ]


@diagnostics.capture_timing()
@agent_logging.log_entry_exit(logger)
def download_missing_repos_found_by_jira(config, creds, issues_to_scan):
    from jf_agent.jf_jira import get_basic_jira_connection
    from jf_agent.git import get_git_client

    # obtain list of repos in jira
    jira_connection = get_basic_jira_connection(config, creds)
    missing_repositories = _get_repos_list_in_jira(issues_to_scan, jira_connection)

    # cross-reference them with git sources
    is_multi_git_config = len(config.git_configs) > 1
    for git_config in config.git_configs:
        logger.info(
            f'Checking against the {git_config.git_provider} instance {git_config.git_instance_slug} ..'
        )
        if is_multi_git_config:
            instance_slug = git_config.git_instance_slug
            instance_creds = creds.git_instance_to_creds.get(instance_slug)
        else:
            # support legacy single-git support, which assumes only one available git instance
            instance_creds = list(creds.git_instance_to_creds.values())[0]

        git_connection = get_git_client(
            config=git_config,
            git_creds=instance_creds,
            skip_ssl_verification=config.skip_ssl_verification,
        )
        _remove_repos_present_in_git_instance(git_connection, git_config, missing_repositories)

    # return the final list of missing repositories
    result = [{'name': k, 'url': v['url']} for k, v in missing_repositories.items()]
    return result


def _get_repos_list_in_jira(issues_to_scan, jira_connection):
    logger.info('Scanning Jira issues for Git repos...')
    missing_repositories = {}

    for issue_id, instance_types in issues_to_scan.items():
        for instance_type in instance_types:
            try:
                repositories = _scan_jira_issue_for_repo_data(
                    jira_connection, issue_id, instance_type
                )
            except JIRAError as e:
                if e.status_code == 403:
                    agent_logging.log_standard_error(
                        logger, logging.ERROR, error_code=2122,
                    )
                    return []

            for repo in repositories:
                repo_name = repo['name']
                repo_url = repo['url']

                if repo_name not in missing_repositories:
                    missing_repositories[repo_name] = {
                        'name': repo_name,
                        'url': repo_url,
                        'instance_type': instance_type,
                    }
        return missing_repositories


def _remove_repos_present_in_git_instance(git_connection, git_config, missing_repositories):
    from jf_agent.git import get_repos_from_git

    try:
        # Cross reference any apparently missing repos found by Jira with actual Git repo sources since
        # Jira may return inexact repo names/urls. Remove any mismatches found.
        _remove_mismatched_repos(
            missing_repositories, get_repos_from_git(git_connection, git_config), git_config
        )
    except Exception as e:
        logger.info(
            f'WARNING: Got an error when trying to cross-reference repos discovered by '
            f'Jira with Git repos: {e}\nSkipping this process and returning all repos '
            f'discovered by Jira...'
        )


def _scan_jira_issue_for_repo_data(jira_connection, issue_id, application_type):
    params = {
        'issueId': issue_id,
        'dataType': 'repository',
        'applicationType': application_type,
    }

    try:
        response = jira_connection._get_json(
            '/rest/dev-status/1.0/issue/detail', params, base='{server}{path}'
        )
    except JIRAError as e:
        if e.status_code == 400:
            logger.info(
                f"WARNING: received a 400 when requesting development details for issue {issue_id}, "
                f"likely because it doesn't exist anymore -- skipping"
            )
            return []
        raise
    except Exception as e:
        logger.info(
            f'WARNING: caught {type(e)} exception requesting development details for '
            f'{issue_id} -- skipping'
        )
        return []

    if response.get('errors'):
        logger.info(
            f"WARNING: received an error when requesting development details for {issue_id}: {response['errors']}"
        )

    detail = response.get('detail', [])
    if not detail:
        logger.info(f'found no development details for {issue_id}')
        return []

    return detail[0]['repositories']


def _remove_mismatched_repos(repos_found_by_jira, git_repos, config):
    '''
    Cross reference results with data from git to differentiate a 'missing repo' from a 'missed match'
    '''
    if not (repos_found_by_jira and git_repos):
        return

    logger.info('comparing repos found by Jira against Git repos to find missing ones...')

    git_repo_names = []
    git_repo_urls = []
    for standardized_repo in git_repos:
        git_repo_names.extend([standardized_repo.get('full_name'), standardized_repo.get('name')])
        git_repo_urls.append(standardized_repo.get('url'))

    ignore_repos = []
    for repo in list(repos_found_by_jira.values()):
        repo_name = repo['name']
        repo_url = repo['url']

        # Jira sometimes responds with a different version of names/urls than
        # what is returned from their respective git APIs. In order to cross reference
        # the git repos given to us, we will try to query with something more similar:
        # (url ex.) gitlab.com/group/@group/@subgroup/@myrepo >> gitlab.com/group/subgroup/myrepo
        # (name ex.) @group@subgroup@myrepo >> myrepo
        if '@' in repo_url:
            repo_url = repo_url.replace('@', '/')
            repo_url = repo_url.split('/')
            seen = set()
            repo_url = [x for x in repo_url if not (x in seen or seen.add(x))]
            repo_url = '/'.join(repo_url)
        if '@' in repo_name:
            repo_name = repo_name.split('@')[-1]

        if repo_url in git_repo_urls or repo_name in git_repo_names:
            ignore_repos.append((repo['name'], repo['url']))
            del repos_found_by_jira[repo['name']]

    if len(ignore_repos):
        logger.info(
            '\nJira found the following repos but per your config file, Jellyfish already has access:'
        )
        for repo in ignore_repos:
            logger.info(f"* {repo[0]:30}\t{repo[1]}")<|MERGE_RESOLUTION|>--- conflicted
+++ resolved
@@ -780,13 +780,8 @@
 @agent_logging.log_entry_exit(logger)
 # TODO make this happen incrementally -- only pull down the worklogs that have been updated
 # more recently than we've already stored
-<<<<<<< HEAD
-def download_worklogs(jira_connection, issue_ids):
+def download_worklogs(jira_connection, issue_ids, endpoint_jira_info):
     logger.info('downloading jira worklogs...  [!n]')
-=======
-def download_worklogs(jira_connection, issue_ids, endpoint_jira_info):
-    print('downloading jira worklogs... ', end='', flush=True)
->>>>>>> 54a9c24f
     updated = []
     since = endpoint_jira_info.get('last_updated', 0)
     while True:
