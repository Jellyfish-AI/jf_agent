<<<<<<< HEAD
import json
import logging
import math
import queue
import random
import re
import string
import sys
import threading
import traceback
from collections import defaultdict, namedtuple
from typing import Dict, Optional

from dateutil import parser
from jf_ingest import diagnostics, logging_helper
from jf_ingest.config import IngestionConfig
from jf_ingest.jf_jira import load_and_push_jira_to_s3
from jf_ingest.jf_jira.auth import get_jira_connection as get_jira_connection_from_jf_ingest
from jf_ingest.jf_jira.custom_fields import (
    IssueJCFVDBData,
    JCFVDBData,
    JCFVUpdate,
    JCFVUpdateFullPayload,
    identify_custom_field_mismatches,
)
from jf_ingest.utils import retry_for_status
from jira.exceptions import JIRAError
from jira.resources import dict2resource
from jira.utils import json_loads
from tqdm import tqdm

from jf_agent.config_file_reader import ValidatedConfig
from jf_agent.jf_jira.utils import retry_for_status
from jf_agent.util import UserProvidedCreds, split
=======
import logging
import string

from jf_ingest import diagnostics, logging_helper
from jf_ingest.utils import retry_for_status
from jira.exceptions import JIRAError

from jf_agent.jf_jira.utils import retry_for_status
>>>>>>> 6884977e

logger = logging.getLogger(__name__)

MAKARA_CUSTOM_FIELD_MISMATCH_AND_DETECTION_FLAG = ''


def run_jira_download(config: ValidatedConfig, ingest_config: IngestionConfig) -> dict:
    from jf_agent.jf_jira import print_all_jira_fields

    logger.info(
        'Running Jira Download...',
    )
    download_status = 'success'

    # Not really sure what this print_all_jira_fields is or who still uses it.
    # Leaving it in for backwards compatibility
    jira_connection = get_jira_connection_from_jf_ingest(ingest_config.jira_config)
    if config.run_mode_is_print_all_jira_fields:
        print_all_jira_fields(config, jira_connection)

    try:
        detect_and_repair_custom_fields(ingest_config=ingest_config)
    except Exception as e:
        logger.info(
            f'Exception {e} encountered when attempting to run {detect_and_repair_custom_fields.__name__}.'
        )
        logging_helper.send_to_agent_log_file(traceback.format_exc())

    try:
        logger.info(f'Attempting to use JF Ingest for Jira Ingestion')
        success = load_and_push_jira_to_s3(ingest_config)
        download_status = 'success' if success else 'failed'
        logger.info(
            'Jira Download Complete',
        )
    except Exception as e:
        download_status = 'failed'
        logger.error(
            'Error encountered when downloading Jira data. '
            'This Jira submission will be marked as failed. '
            f'Error: {e}'
        )
        logging_helper.send_to_agent_log_file(traceback.format_exc(), level=logging.ERROR)
    finally:
        return {'type': 'Jira', 'status': download_status}


def detect_and_repair_custom_fields(
    ingest_config: IngestionConfig, submit_issues_for_repair: Optional[bool] = True
):

    if not ingest_config.jira_config.feature_flags[MAKARA_CUSTOM_FIELD_MISMATCH_AND_DETECTION_FLAG]:
        logger.info('Skipping detection and repair of custom fields, feature flag is disabled')
        return

    jira_connection = get_jira_connection_from_jf_ingest(ingest_config.jira_config)
    deployment_type = jira_connection.server_info()['deploymentType']
    if deployment_type != 'Cloud':
        logger.info('Skipping detection and repair of custom fields, deployment type is not Cloud')
        return

    kwargs = dict()

    logger.info("Beginning detection of custom field mismatches")
    jcfv_update_payload: JCFVUpdateFullPayload = identify_custom_field_mismatches(
        ingest_config, **kwargs
    )

    # Logging
    update_counts = defaultdict(int)
    for update in (
        jcfv_update_payload.out_of_sync_jcfv
        + jcfv_update_payload.missing_from_db_jcfv
        + jcfv_update_payload.missing_from_jira_jcfv
    ):
        update_counts[f'{update.value_old} -> {update.value_new}'] += 1
    for value_change, update_count in sorted(
        update_counts.items(), key=lambda x: x[1], reverse=True
    ):
        if value_change.startswith('None -> '):
            prefix = 'INSERT'
        elif value_change.endswith(' -> None'):
            prefix = 'DELETE'
        else:
            prefix = 'UPDATE'
        logger.info(f'{update_count: >6d} | {prefix} | {value_change }')

    if submit_issues_for_repair:
        logger.info("Submitting list of issue IDs to repair to Jellyfish")

        missing_db_ids = [jcfv.jira_issue_id for jcfv in jcfv_update_payload.missing_from_db_jcfv]
        missing_jira_ids = [
            jcfv.jira_issue_id for jcfv in jcfv_update_payload.missing_from_jira_jcfv
        ]
        missing_out_of_sync_ids = [
            jcfv.jira_issue_id for jcfv in jcfv_update_payload.out_of_sync_jcfv
        ]

        logger.info(
            f'Submitting {len(all_ids)} issue IDs to Jellyfish that were marked for redownload'
        )
        all_ids = set(missing_db_ids + missing_jira_ids + missing_out_of_sync_ids)

        # TODO: SUBMIT ALL_IDS TO JELLYFISH TO MARK THEM FOR REDOWNLOAD IN OUR SYSTEM

        logger.info(
            f'Done submitting issues for repair. {len(all_ids)} issues were marked for redownload'
        )

        ingest_config.jira_config.jellyfish_issue_ids_for_redownload.update(all_ids)
        logger.info(
            f'In total, {len(ingest_config.jira_config.jellyfish_issue_ids_for_redownload)} will be redownloaded in Jira Download'
        )


# Returns an array of User dicts
@diagnostics.capture_timing()
@logging_helper.log_entry_exit(logger)
def download_users(
    jira_connection, gdpr_active, quiet=False, required_email_domains=None, is_email_required=False
):
    if not quiet:
        logger.info('downloading jira users...  [!n]')

    jira_users = _search_all_users(jira_connection, gdpr_active)

    # Some jira instances won't return more than one page of
    # results.  If we have seen approximately 1000 results, try
    # searching a different way
    if 950 <= len(jira_users) <= 1000:
        logger.info(
            f'Page limit reached with {len(jira_users)} users, falling back to search by letter method.'
        )
        jira_users = _users_by_letter(jira_connection, gdpr_active)

    if len(jira_users) == 0:
        raise RuntimeError(
            'The agent is unable to see any users. Please verify that this user has the "browse all users" permission.'
        )

    if required_email_domains:

        def _get_email_domain(email: str):
            try:
                return email.split("@")[1]
            except AttributeError:
                return ""
            except IndexError:
                return ""

        filtered_users = []
        for user in jira_users:
            try:
                email = user['emailAddress']
                email_domain = _get_email_domain(email)
                if email_domain in required_email_domains:
                    filtered_users.append(user)
            except KeyError:
                if is_email_required:
                    filtered_users.append(user)

        jira_users = filtered_users

    if not quiet:
        logger.info('✓')
    return jira_users


# Returns an array of Field dicts
@diagnostics.capture_timing()
@logging_helper.log_entry_exit(logger)
def download_fields(jira_connection, include_fields, exclude_fields):
    logger.info('downloading jira fields... [!n]')

    filters = []
    if include_fields:
        filters.append(lambda field: field['id'] in include_fields)
    if exclude_fields:
        filters.append(lambda field: field['id'] not in exclude_fields)

    fields = [
        field
        for field in retry_for_status(jira_connection.fields)
        if all(filt(field) for filt in filters)
    ]

    logger.info('✓')
    return fields


<<<<<<< HEAD
# Returns an array of Resolutions dicts
@diagnostics.capture_timing()
@logging_helper.log_entry_exit(logger)
def download_resolutions(jira_connection):
    logger.info("downloading jira resolutions... [!n]")
    result = [r.raw for r in retry_for_status(jira_connection.resolutions)]
    logger.info("✓")
    return result


# Returns an array of IssueType dicts
@diagnostics.capture_timing()
@logging_helper.log_entry_exit(logger)
def download_issuetypes(jira_connection, project_ids):
    '''
    For Jira next-gen projects, issue types can be scoped to projects.
    For issue types that are scoped to projects, only extract the ones
    in the extracted projects.
    '''
    logger.info(
        'downloading jira issue types...  [!n]',
    )
    result = []
    for it in retry_for_status(jira_connection.issue_types):
        if 'scope' in it.raw and it.raw['scope']['type'] == 'PROJECT':
            if it.raw['scope']['project']['id'] in project_ids:
                result.append(it.raw)
        else:
            result.append(it.raw)
    logger.info('✓')
    return result


# Returns an array of LinkType dicts
@diagnostics.capture_timing()
@logging_helper.log_entry_exit(logger)
def download_issuelinktypes(jira_connection):
    logger.info('downloading jira issue link types... [!n]')
    result = [lt.raw for lt in retry_for_status(jira_connection.issue_link_types)]
    logger.info('✓')
    return result


# Returns an array of Priority dicts
@diagnostics.capture_timing()
@logging_helper.log_entry_exit(logger)
def download_priorities(jira_connection):
    logger.info('downloading jira priorities... [!n]')
    result = [p.raw for p in retry_for_status(jira_connection.priorities)]
    logger.info('✓')
    return result


# Each project has a list of versions.
# Returns an array of Project dicts, where each one is agumented with an array of associated Version dicts.
@diagnostics.capture_timing()
@logging_helper.log_entry_exit(logger)
def download_projects_and_versions(
    jira_connection, include_projects, exclude_projects, include_categories, exclude_categories
):
    logger.info('downloading jira projects... [!n]')

    filters = []
    if include_projects:
        filters.append(lambda proj: proj.key in include_projects)
    if exclude_projects:
        filters.append(lambda proj: proj.key not in exclude_projects)
    if include_categories:

        def _include_filter(proj):
            # If we have a category-based allowlist and the project
            # does not have a category, do not include it.
            if not hasattr(proj, 'projectCategory'):
                return False

            return proj.projectCategory.name in include_categories

        filters.append(_include_filter)
    if exclude_categories:

        def _exclude_filter(proj):
            # If we have a category-based excludelist and the project
            # does not have a category, include it.
            if not hasattr(proj, 'projectCategory'):
                return True

            return proj.projectCategory.name not in exclude_categories

        filters.append(_exclude_filter)

    def project_is_accessible(project_id):
        try:
            retry_for_status(
                jira_connection.search_issues, f'project = {project_id}', fields=['id']
            )
            return True
        except JIRAError as e:
            # Handle zombie projects that appear in the project list
            # but are not actually accessible.  I don't know wtf Black
            # is doing with this formatting, but whatever.
            if (
                e.status_code == 400
                and e.text
                == f"A value with ID '{project_id}' does not exist for the field 'project'."
            ):
                logging_helper.log_standard_error(
                    logging.ERROR,
                    msg_args=[project_id],
                    error_code=2112,
                )
                return False
            else:
                raise

    all_projects = retry_for_status(jira_connection.projects)
    projects = [
        proj
        for proj in all_projects
        if all(filt(proj) for filt in filters) and project_is_accessible(proj.id)
    ]

    if not projects:
        raise Exception(
            'No Jira projects found that meet all the provided filters for project and project category. Aborting... '
        )

    logger.info('✓')

    logger.info('downloading jira project components... [!n]')
    for p in projects:
        p.raw.update(
            {'components': [c.raw for c in retry_for_status(jira_connection.project_components, p)]}
        )
    logger.info('✓')

    logger.info('downloading jira versions... [!n]')
    result = []
    for p in projects:
        versions = retry_for_status(jira_connection.project_versions, p)
        p.raw.update({'versions': [v.raw for v in versions]})
        result.append(p.raw)
    logger.info('✓')
    return result


# Boards and Sprints are many-to-many.
# Returns a 3-tuple:
#   - Array of board dicts
#   - Array of sprint dicts
#   - Array of board/sprint links
@diagnostics.capture_timing()
@logging_helper.log_entry_exit(logger)
def download_boards_and_sprints(jira_connection, project_ids, download_sprints):
    boards_by_id = {}  # De-dup by id, since the same board might come back from more than one query
    for project_id in tqdm(project_ids, desc='downloading jira boards...', file=sys.stdout):
        b_start_at = 0
        while True:
            try:
                # Can't use the jira_connection's .boards() method, since it doesn't support all the query parms
                project_boards = retry_for_status(
                    jira_connection._session.get,
                    url=f'{jira_connection._options["server"]}/rest/agile/1.0/board',
                    params={
                        'maxResults': 50,
                        'startAt': b_start_at,
                        'type': 'scrum',
                        'includePrivate': 'false',
                        'projectKeyOrId': project_id,
                    },
                ).json()['values']
            except JIRAError as e:
                if e.status_code == 400:
                    logging_helper.log_standard_error(
                        logging.ERROR,
                        msg_args=[project_id],
                        error_code=2202,
                    )
                    break
                raise

            if not project_boards:
                break

            b_start_at += len(project_boards)
            boards_by_id.update({board['id']: board for board in project_boards})

    links = []
    sprints = {}
    if download_sprints:
        for b in tqdm(boards_by_id.values(), desc='downloading jira sprints', file=sys.stdout):
            s_start_at = 0
            sprints_for_board = []
            while True:
                batch = None
                try:
                    batch = retry_for_status(
                        jira_connection.sprints,
                        # ignore future sprints
                        board_id=b['id'],
                        startAt=s_start_at,
                        maxResults=50,
                        state='active,closed',
                    )
                except JIRAError as e:
                    # JIRA returns 500 errors for various reasons: board is
                    # misconfigured; "falied to execute search"; etc.  Just
                    # skip and move on
                    if e.status_code == 500 or e.status_code == 404:
                        logger.info(f"Couldn't get sprints for board {b['id']}.  Skipping...")
                    elif e.status_code == 400:
                        logging_helper.log_standard_error(
                            logging.ERROR,
                            msg_args=[str(b), str(s_start_at), str(e)],
                            error_code=2203,
                            exc_info=True,
                        )
                    else:
                        raise

                if not batch:
                    break
                s_start_at += len(batch)
                sprints_for_board.extend(batch)

            links.append({'board_id': b['id'], 'sprint_ids': [s.id for s in sprints_for_board]})
            sprints.update({s.id: s for s in sprints_for_board})

    return list(boards_by_id.values()), [s.raw for s in sprints.values()], links


IssueMetadata = namedtuple('IssueMetadata', ('key', 'updated'))


def get_issues(jira_connection, issue_jql, start_at, batch_size):
    original_batch_size = batch_size
    error = None
    while batch_size > 0:
        try:
            api_response = retry_for_status(
                jira_connection.search_issues,
                f'{issue_jql} order by id asc',
                fields=['updated'],
                startAt=start_at,
                maxResults=batch_size,
            )
            return api_response
        except (JIRAError, KeyError) as e:
            if hasattr(e, 'status_code') and e.status_code < 500:
                # something wrong with our request; re-raise
                raise

            # We have seen sporadic server-side flakiness here. Sometimes Jira Server (but not
            # Jira Cloud as far as we've seen) will return a 200 response with an empty JSON
            # object instead of a JSON object with an "issues" key, which results in the
            # `search_issues()` function in the Jira library throwing a KeyError.
            #
            # Sometimes both cloud and server will return a 5xx.
            #
            # In either case, reduce the maxResults parameter and try again, on the theory that
            # a smaller ask will prevent the server from choking.
            batch_size = int(batch_size / 2)
            error = e
            logging_helper.log_standard_error(
                logging.WARNING,
                msg_args=[batch_size],
                error_code=3012,
            )

    # copied logic from jellyfish direct connect
    # don't bail, just skip
    # khardy 2023-03-16
    logging_helper.log_standard_error(
        logging.WARNING,
        msg_args=[f"{type(error)}", issue_jql, start_at, original_batch_size],
        error_code=3092,
    )

    return {}


@diagnostics.capture_timing()
@logging_helper.log_entry_exit(logger)
def download_all_issue_metadata(
    jira_connection, all_project_ids, earliest_issue_dt, num_parallel_threads, issue_filter
) -> Dict[int, IssueMetadata]:
    logger.info('downloading issue metadata... [!n]')

    # all_project_ids is passed in as a set - need it to be a list so it can be split
    # randomize order so that we don't always hit the same projects first
    all_project_ids = list(all_project_ids)
    random.shuffle(all_project_ids)

    # If project_ids is too long (Max URI is 26526) we need to do it in multiple GET requests
    # Set to 20K to be on the safe side
    # An issue id is 5 numbers long and the escaped comma is 3 characters
    # The actual url will be longer than the len_project_ids_string due to the escaped commas
    # and there is some other params in the url so add 2 for each comma and then add on 200
    # for extra params

    max_length = 20000
    len_project_ids_string = len(",".join(all_project_ids)) + len(all_project_ids) * 2 + 200
    num_pulls = len_project_ids_string // max_length + 1

    project_ids_array = []
    if num_pulls == 1:
        project_ids_array.append(all_project_ids)
    else:
        # Over 20K characters - break up project_ids evenly based on num_pulls
        n = len(all_project_ids) // num_pulls
        project_ids_array = [all_project_ids[i : i + n] for i in range(0, len(all_project_ids), n)]

    all_issue_metadata: Dict[int, IssueMetadata] = {}
    for project_ids in project_ids_array:
        issue_jql = (
            f'project in ({",".join(project_ids)}) and updatedDate > '
            f'{"0" if not earliest_issue_dt else earliest_issue_dt.strftime("%Y-%m-%d")}'
        )
        if issue_filter:
            issue_jql += f' and {issue_filter}'
        total_num_issues = retry_for_status(
            jira_connection.search_issues, issue_jql, fields=['id']
        ).total
        issues_per_thread = math.ceil(total_num_issues / num_parallel_threads)

        thread_exceptions = [None] * num_parallel_threads

        def _download_some(thread_num, start_at, end_at):
            batch_size = 1000
            try:
                while start_at < min(end_at, total_num_issues):
                    api_resp = get_issues(jira_connection, issue_jql, start_at, batch_size)

                    issue_metadata = {
                        int(iss.id): IssueMetadata(iss.key, parser.parse(iss.fields.updated))
                        for iss in api_resp
                    }
                    all_issue_metadata.update(issue_metadata)
                    if len(issue_metadata) == 0:
                        start_at += 1  # nothing came back, so jump 1 issue ahead and hopefully skip the problem
                    else:
                        start_at += len(issue_metadata)

            except Exception as e:
                thread_exceptions[thread_num] = e
                logging_helper.log_standard_error(
                    logging.ERROR,
                    msg_args=[thread_num, traceback.format_exc()],
                    error_code=3032,
                )

        threads = [
            threading.Thread(
                target=_download_some, args=[i, i * issues_per_thread, (i + 1) * issues_per_thread]
            )
            for i in range(num_parallel_threads)
        ]

        for t in threads:
            t.start()
        for t in threads:
            t.join()

        if any(thread_exceptions):
            any_exception = [e for e in thread_exceptions if e][0]
            raise Exception('Some thread(s) threw exceptions') from any_exception

    logger.info('✓')

    return all_issue_metadata


@diagnostics.capture_timing()
@logging_helper.log_entry_exit(logger)
def detect_issues_needing_sync(
    issue_metadata_from_jira: Dict[int, IssueMetadata],
    issue_metadata_from_jellyfish: Dict[int, IssueMetadata],
):
    missing_issue_ids = set()
    already_up_to_date_issue_ids = set()
    out_of_date_issue_ids = set()
    deleted_issue_ids = set()

    for k in issue_metadata_from_jira.keys():
        if k not in issue_metadata_from_jellyfish:
            missing_issue_ids.add(k)
        else:
            if issue_metadata_from_jira[k].updated != issue_metadata_from_jellyfish[k].updated:
                out_of_date_issue_ids.add(k)
            else:
                already_up_to_date_issue_ids.add(k)

    deleted_issue_ids = issue_metadata_from_jellyfish.keys() - issue_metadata_from_jira.keys()

    return missing_issue_ids, already_up_to_date_issue_ids, out_of_date_issue_ids, deleted_issue_ids


def detect_issues_needing_re_download(
    downloaded_issue_info, issue_metadata_from_jellyfish, issue_metadata_addl_from_jellyfish
):
    issue_keys_changed = []
    for issue_id_str, issue_key in downloaded_issue_info:
        existing_metadata = issue_metadata_from_jellyfish.get(int(issue_id_str))
        if existing_metadata and issue_key != existing_metadata.key:
            logger.info(
                f'Detected a key change for issue {issue_id_str} ({existing_metadata.key} -> {issue_key})'
            )
            issue_keys_changed.append(existing_metadata.key)

    issues_by_elfik, issues_by_pfik = defaultdict(list), defaultdict(list)
    for issue_id, (elfik, pfik) in issue_metadata_addl_from_jellyfish.items():
        if elfik:
            issues_by_elfik[elfik].append(issue_id)
        if pfik:
            issues_by_pfik[pfik].append(issue_id)

    # Find all of the issues that refer to those issues through epic_link_field_issue_key
    # or parent_field_issue_key; these issues need to be re-downloaded
    issue_ids_needing_re_download = set()
    for changed_key in issue_keys_changed:
        issue_ids_needing_re_download.update(set(issues_by_elfik.get(changed_key, [])))
        issue_ids_needing_re_download.update(set(issues_by_pfik.get(changed_key, [])))

    return issue_ids_needing_re_download


def download_necessary_issues(
    jira_connection,
    issue_ids_to_download,
    include_fields,
    exclude_fields,
    suggested_batch_size,
    num_parallel_threads,
):
    '''
    A generator that yields batches of issues, until we've downloaded all of the issues given by
    issue_ids_to_download
    '''
    if not issue_ids_to_download:
        return

    field_spec = list(include_fields) or ['*all']
    field_spec.extend(f'-{field}' for field in exclude_fields)

    actual_batch_size = retry_for_status(
        jira_connection.search_issues,
        'order by id asc',
        fields=field_spec,
        expand='renderedFields,changelog',
        startAt=0,
        maxResults=suggested_batch_size,
    ).maxResults

    num_threads_to_use = min(
        math.ceil(len(issue_ids_to_download) / actual_batch_size), num_parallel_threads
    )
    random.shuffle(issue_ids_to_download)
    issue_ids_for_threads = list(split(issue_ids_to_download, num_threads_to_use))

    # Make threads to talk to Jira and write batches of issues to the queue
    q = queue.Queue()
    threads = [
        threading.Thread(
            target=_download_jira_issues_segment,
            args=[
                thread_num,
                jira_connection,
                issue_ids_for_threads[thread_num],
                field_spec,
                actual_batch_size,
                q,
            ],
        )
        for thread_num in range(num_threads_to_use)
    ]
    for t in threads:
        t.start()

    encountered_issue_ids = set()
    with tqdm(
        desc='downloading jira issues', total=len(issue_ids_to_download), file=sys.stdout
    ) as prog_bar:
        # Read batches from queue
        finished = 0
        while finished < len(threads):
            batch = q.get()
            if batch is None:
                # found the marker that a thread is done
                finished += 1
                continue

            if isinstance(batch, BaseException):
                # thread had a problem; rethrow
                raise batch

            # issues sometimes appear at the end of one batch and again at the beginning of the next; de-dup them
            new_issues_this_batch = []
            for issue_id, issue in batch:
                if issue_id not in encountered_issue_ids:
                    encountered_issue_ids.add(issue_id)
                    new_issues_this_batch.append(issue)
            prog_bar.update(len(new_issues_this_batch))

            yield _filter_changelogs(new_issues_this_batch, include_fields, exclude_fields)

    for t in threads:
        t.join()


# The Jira API can sometimes include fields in the changelog that
# were excluded from the list of fields. Strip them out.
def _filter_changelogs(issues, include_fields, exclude_fields):
    def _strip_history_items(items):
        # Skip items that are a change of a field that's filtered out
        for i in items:
            field_id_field = _get_field_identifier(i)
            if not field_id_field:
                logging_helper.log_standard_error(
                    level=logging.WARNING,
                    error_code=3082,
                    msg_args=[i.keys()],
                )
            if include_fields and i.get(field_id_field) not in include_fields:
                continue
            if i.get(field_id_field) in exclude_fields:
                continue
            yield i

    def _get_field_identifier(item) -> str:
        return 'fieldId' if 'fieldId' in item else 'field' if 'field' in item else None

    def _strip_changelog_histories(histories):
        # omit any histories that, when filtered, have no items.  ie, if
        # a user only changed fields that we've stripped, cut out that
        # history record entirely
        for h in histories:
            stripped_items = list(_strip_history_items(h['items']))
            if stripped_items:
                yield {**h, 'items': stripped_items}

    def _strip_changelog(c):
        # copy a changelog, stripping excluded fields from the history
        return {**c, 'histories': list(_strip_changelog_histories(c['histories']))}

    return [{**i, 'changelog': _strip_changelog(i['changelog'])} for i in issues]


@logging_helper.log_entry_exit(logger)
def _download_jira_issues_segment(
    thread_num, jira_connection, jira_issue_ids_segment, field_spec, batch_size, q
):
    '''
    Each thread's target function.  Downloads 1/nth of the issues necessary, where
    n is the number of threads, a page at a time.  Puts the result of each page's
    download onto the shared queue.
    '''
    start_at = 0
    logging_helper.send_to_agent_log_file(
        f"Beginning to download jira issues in segment of {len(jira_issue_ids_segment)}"
    )
    try:
        while start_at < len(jira_issue_ids_segment):
            issues, num_apparently_deleted = _download_jira_issues_page(
                jira_connection, jira_issue_ids_segment, field_spec, start_at, batch_size
            )

            issues_retrieved = len(issues) + num_apparently_deleted
            start_at += issues_retrieved
            if issues_retrieved == 0:
                break

            rows_to_insert = [(int(issue['id']), issue) for issue in issues]

            # TODO: configurable way to scrub things out of raw_issues here before we write them out.
            q.put(rows_to_insert)

        # sentinel to mark that this thread finished
        q.put(None)

    except BaseException as e:
        logging_helper.log_standard_error(
            logging.ERROR,
            msg_args=[thread_num],
            error_code=3042,
            exc_info=True,
        )
        q.put(e)


def _download_jira_issues_page(
    jira_connection, jira_issue_ids_segment, field_spec, start_at, batch_size
):
    '''
    Returns a tuple: (issues_downloaded, num_issues_apparently_deleted)
    '''
    get_changelog = True

    while batch_size > 0:
        ids_to_get = [str(iid) for iid in jira_issue_ids_segment[start_at : start_at + batch_size]]
        search_params = {
            'jql': f"id in ({','.join(ids_to_get)}) order by id asc",
            'fields': field_spec,
            'expand': ['renderedFields'],
            'startAt': 0,
            'maxResults': batch_size,
        }
        if get_changelog:
            search_params['expand'].append('changelog')

        try:
            resp_json = json_loads(
                retry_for_status(
                    jira_connection._session.post,
                    url=jira_connection._get_url('search'),
                    data=json.dumps(search_params),
                )
            )
            return _expand_changelog(resp_json['issues'], jira_connection), 0

        except (json.decoder.JSONDecodeError, JIRAError) as e:
            if hasattr(e, 'status_code') and e.status_code == 429:
                # This is rate limiting ("Too many requests")
                raise

            batch_size = int(batch_size / 2)
            logging_helper.log_standard_error(
                logging.WARNING,
                msg_args=[e, batch_size],
                error_code=3052,
                exc_info=True,
            )
            if batch_size == 0:
                if re.match(r"A value with ID .* does not exist for the field 'id'", e.text):
                    return [], 1
                elif not get_changelog:
                    agent_logging.log_and_print_error_or_warning(
                        logger,
                        logging.WARNING,
                        msg_args=[search_params],
                        error_code=3062,
                    )
                    return [], 0
                else:
                    get_changelog = False
                    batch_size = 1


# Sometimes the results of issue search has an incomplete changelog.  Fill it in if so.
def _expand_changelog(jira_issues, jira_connection):
    for i in jira_issues:
        changelog = getattr(i, 'changelog', None)
        if changelog and changelog.total != changelog.maxResults:
            # expand the changelog
            start_at = changelog.maxResults
            batch_size = 100
            while start_at < changelog.total:
                more_cls = retry_for_status(
                    jira_connection._get_json,
                    f'issue/{i["id"]}/changelog',
                    {'startAt': start_at, 'maxResults': batch_size},
                )['values']
                changelog.histories.extend(dict2resource(i) for i in more_cls)
                i['changelog']['histories'].extend(more_cls)
                start_at += len(more_cls)
    return jira_issues


# Returns a dict with two items: 'existing' gives a list of all worklogs
# that currently exist; 'deleted' gives the list of worklogs that
# existed at some point previously, but have since been deleted
@diagnostics.capture_timing()
@logging_helper.log_entry_exit(logger)
# TODO make this happen incrementally -- only pull down the worklogs that have been updated
# more recently than we've already stored
def download_worklogs(jira_connection, issue_ids, endpoint_jira_info):
    logger.info('downloading jira worklogs...  [!n]')
    updated = []
    since = endpoint_jira_info.get('last_updated', 0)
    while True:
        worklog_ids_json = retry_for_status(
            jira_connection._get_json, 'worklog/updated', params={'since': since}
        )
        updated_worklog_ids = [v['worklogId'] for v in worklog_ids_json['values']]

        resp = retry_for_status(
            jira_connection._session.post,
            url=jira_connection._get_url('worklog/list'),
            data=json.dumps({'ids': updated_worklog_ids}),
        )
        try:
            worklog_list_json = json_loads(resp)
        except ValueError:
            logger.info("Couldn't parse JIRA response as JSON: %s", resp.text)
            raise

        updated.extend([wl for wl in worklog_list_json if int(wl['issueId']) in issue_ids])
        if worklog_ids_json['lastPage']:
            break
        since = worklog_ids_json['until']

    logger.info('✓')

    return {'existing': updated, 'deleted': []}


# Returns an array of CustomFieldOption items
@diagnostics.capture_timing()
@logging_helper.log_entry_exit(logger)
def download_customfieldoptions(jira_connection, project_ids):
    logger.info('downloading jira custom field options... [!n]')
    optionvalues = {}
    for project_id in project_ids:
        try:
            meta = retry_for_status(
                jira_connection.createmeta,
                projectIds=[project_id],
                expand='projects.issuetypes.fields',
            )
        except JIRAError:
            logging_helper.log_standard_error(logging.WARNING, error_code=3072, exc_info=False)
            return []

        # Custom values are buried deep in the createmeta response:
        #     projects -> issuetypes -> fields -> allowedValues
        for project in meta['projects']:
            for issue_type in project['issuetypes']:
                for field_key, field in issue_type['fields'].items():
                    if 'key' in field:
                        field_key = field['key']
                    # same field may end up in multiple issue types (bug, task, etc),
                    # so check if we've already added it
                    if field_key not in optionvalues and _is_option_field(field):
                        optionvalues[field_key] = field['allowedValues']

    result = [{'field_key': k, 'raw_json': v} for k, v in optionvalues.items()]
    logger.info('✓')
    return result


@diagnostics.capture_timing()
@logging_helper.log_entry_exit(logger)
def download_teams(jira_connection):
    logger.info('downloading jira teams... [!n]')
    server = jira_connection._options['server']
    try:
        teams_url = jira_connection.JIRA_BASE_URL.format(
            server=server, rest_path='teams-api', rest_api_version='1.0', path='team'
        )
        teams = retry_for_status(jira_connection._get_json, 'team', base=teams_url)
        logger.info('✓')
        return teams
    except Exception as e:
        logging_helper.send_to_agent_log_file(
            f"Could not fetch teams, instead got {e}", level=logging.ERROR
        )
        return ""


@diagnostics.capture_timing()
@logging_helper.log_entry_exit(logger)
def download_statuses(jira_connection):
    logger.info('downloading jira statuses... [!n]')
    statuses = retry_for_status(jira_connection.statuses)
    result = [{'status_id': status.id, 'raw_json': status.raw} for status in statuses]
    logger.info('✓')
    return result


# return True if this field is either a single or multi select option
# field_meta is a dict that comes from raw field json
def _is_option_field(field_meta):
    schema = field_meta['schema']
    is_option_field = schema['type'] == 'option' or (
        'items' in schema and schema['items'] == 'option'
    )
    return is_option_field


=======
>>>>>>> 6884977e
def _jira_user_key(user_dict):
    return user_dict.get('key', user_dict.get('accountId', 'unknown_key'))


def _search_all_users(jira_connection, gdpr_active):
    jira_users = {}
    start_at = 0

    # different jira versions / different times, the way to list all users has changed. Try a few.
    for q in [' ', '""', '%', '@']:
        logging_helper.send_to_agent_log_file(f'Attempting wild card search with {q}')
        # iterate through pages of results
        while True:
            users = _search_users(
                jira_connection, gdpr_active, query=q, start_at=start_at, include_inactive=True
            )
            if not users:
                # we're done, no more pages
                break

            # add this page of results and get the next page
            jira_users.update({_jira_user_key(u): u for u in users})
            start_at += len(users)

        # found users; no need to try other query techniques
        if jira_users:
            logging_helper.send_to_agent_log_file(f'Found {len(jira_users.keys())} users')
            return list(jira_users.values())

    # no users found
    return []


def _users_by_letter(jira_connection, gdpr_active):
    jira_users = {}
    for letter in string.ascii_lowercase:
        jira_users.update(
            {
                _jira_user_key(u): u
                for u in _search_users(
                    jira_connection,
                    gdpr_active,
                    query=f'{letter}.',
                    include_inactive=True,
                    include_active=False,
                )
            }
        )
        jira_users.update(
            {
                _jira_user_key(u): u
                for u in _search_users(
                    jira_connection,
                    gdpr_active,
                    query=f'{letter}.',
                    include_inactive=False,
                    include_active=True,
                )
            }
        )
    return list(jira_users.values())


def _search_users(
    jira_connection,
    gdpr_active,
    query,
    start_at=0,
    max_results=1000,
    include_active=True,
    include_inactive=False,
):
    if query is None:
        # use new endpoint that doesn't take a query.  This may not exist in some instances.
        try:
            return retry_for_status(
                jira_connection._get_json,
                'users/search',
                {'startAt': start_at, 'maxResults': max_results},
            )
        except JIRAError:
            return []

    if gdpr_active:
        # jira_connection.search_users creates a query that is no longer accepted on
        # GDPR-compliant Jira instances.  Construct the right query by hand
        params = {
            'startAt': start_at,
            'maxResults': max_results,
            'query': query,
            'includeActive': include_active,
            'includeInactive': include_inactive,
        }
        return retry_for_status(jira_connection._get_json, 'user/search', params)

    return [
        u.raw
        for u in retry_for_status(
            jira_connection.search_users,
            query,
            startAt=start_at,
            maxResults=max_results,
            includeInactive=include_inactive,
            includeActive=include_active,
        )
    ]


@diagnostics.capture_timing()
@logging_helper.log_entry_exit(logger)
def download_missing_repos_found_by_jira(config, creds, issues_to_scan):
    from jf_agent.git import get_git_client
    from jf_agent.jf_jira import get_basic_jira_connection

    # obtain list of repos in jira
    jira_connection = get_basic_jira_connection(config, creds)
    missing_repositories = _get_repos_list_in_jira(issues_to_scan, jira_connection)

    # cross-reference them with git sources
    is_multi_git_config = len(config.git_configs) > 1
    for git_config in config.git_configs:
        logger.info(
            f'Checking against the {git_config.git_provider} instance {git_config.git_instance_slug} ..'
        )
        if is_multi_git_config:
            instance_slug = git_config.git_instance_slug
            instance_creds = creds.git_instance_to_creds.get(instance_slug)
        else:
            # support legacy single-git support, which assumes only one available git instance
            instance_creds = list(creds.git_instance_to_creds.values())[0]

        git_connection = get_git_client(
            config=git_config,
            git_creds=instance_creds,
            skip_ssl_verification=config.skip_ssl_verification,
        )
        _remove_repos_present_in_git_instance(git_connection, git_config, missing_repositories)

    # return the final list of missing repositories
    result = [{'name': k, 'url': v['url']} for k, v in missing_repositories.items()]
    return result


def _get_repos_list_in_jira(issues_to_scan, jira_connection):
    logger.info('Scanning Jira issues for Git repos...')
    missing_repositories = {}

    for issue_id, instance_types in issues_to_scan.items():
        for instance_type in instance_types:
            try:
                repositories = _scan_jira_issue_for_repo_data(
                    jira_connection, issue_id, instance_type
                )
            except JIRAError as e:
                if e.status_code == 403:
                    logging_helper.log_standard_error(
                        logging.ERROR,
                        error_code=2122,
                    )
                    return []

            for repo in repositories:
                repo_name = repo['name']
                repo_url = repo['url']

                if repo_name not in missing_repositories:
                    missing_repositories[repo_name] = {
                        'name': repo_name,
                        'url': repo_url,
                        'instance_type': instance_type,
                    }
        return missing_repositories


def _remove_repos_present_in_git_instance(git_connection, git_config, missing_repositories):
    from jf_agent.git import get_repos_from_git

    try:
        # Cross reference any apparently missing repos found by Jira with actual Git repo sources since
        # Jira may return inexact repo names/urls. Remove any mismatches found.
        _remove_mismatched_repos(
            missing_repositories, get_repos_from_git(git_connection, git_config), git_config
        )
    except Exception as e:
        logger.info(
            f'WARNING: Got an error when trying to cross-reference repos discovered by '
            f'Jira with Git repos: {e}\nSkipping this process and returning all repos '
            f'discovered by Jira...'
        )


def _scan_jira_issue_for_repo_data(jira_connection, issue_id, application_type):
    params = {
        'issueId': issue_id,
        'dataType': 'repository',
        'applicationType': application_type,
    }

    try:
        response = retry_for_status(
            jira_connection._get_json,
            '/rest/dev-status/1.0/issue/detail',
            params,
            base='{server}{path}',
        )
    except JIRAError as e:
        if e.status_code == 400:
            logger.info(
                f"WARNING: received a 400 when requesting development details for issue {issue_id}, "
                f"likely because it doesn't exist anymore -- skipping"
            )
            return []
        raise
    except Exception as e:
        logger.info(
            f'WARNING: caught {type(e)} exception requesting development details for '
            f'{issue_id} -- skipping'
        )
        return []

    if response.get('errors'):
        logger.info(
            f"WARNING: received an error when requesting development details for {issue_id}: {response['errors']}"
        )

    detail = response.get('detail', [])
    if not detail:
        logger.info(f'found no development details for {issue_id}')
        return []

    return detail[0]['repositories']


def _remove_mismatched_repos(repos_found_by_jira, git_repos, config):
    '''
    Cross reference results with data from git to differentiate a 'missing repo' from a 'missed match'
    '''
    if not (repos_found_by_jira and git_repos):
        return

    logger.info('comparing repos found by Jira against Git repos to find missing ones...')

    git_repo_names = []
    git_repo_urls = []
    for standardized_repo in git_repos:
        git_repo_names.extend([standardized_repo.get('full_name'), standardized_repo.get('name')])
        git_repo_urls.append(standardized_repo.get('url'))

    ignore_repos = []
    for repo in list(repos_found_by_jira.values()):
        repo_name = repo['name']
        repo_url = repo['url']

        # Jira sometimes responds with a different version of names/urls than
        # what is returned from their respective git APIs. In order to cross reference
        # the git repos given to us, we will try to query with something more similar:
        # (url ex.) gitlab.com/group/@group/@subgroup/@myrepo >> gitlab.com/group/subgroup/myrepo
        # (name ex.) @group@subgroup@myrepo >> myrepo
        if '@' in repo_url:
            repo_url = repo_url.replace('@', '/')
            repo_url = repo_url.split('/')
            seen = set()
            repo_url = [x for x in repo_url if not (x in seen or seen.add(x))]
            repo_url = '/'.join(repo_url)
        if '@' in repo_name:
            repo_name = repo_name.split('@')[-1]

        if repo_url in git_repo_urls or repo_name in git_repo_names:
            ignore_repos.append((repo['name'], repo['url']))
            del repos_found_by_jira[repo['name']]

    if len(ignore_repos):
        logger.info(
            '\nJira found the following repos but per your config file, Jellyfish already has access:'
        )
        for repo in ignore_repos:
            logger.info(f"* {repo[0]:30}\t{repo[1]}")<|MERGE_RESOLUTION|>--- conflicted
+++ resolved
@@ -1,4 +1,3 @@
-<<<<<<< HEAD
 import json
 import logging
 import math
@@ -33,22 +32,16 @@
 from jf_agent.config_file_reader import ValidatedConfig
 from jf_agent.jf_jira.utils import retry_for_status
 from jf_agent.util import UserProvidedCreds, split
-=======
-import logging
-import string
-
-from jf_ingest import diagnostics, logging_helper
-from jf_ingest.utils import retry_for_status
-from jira.exceptions import JIRAError
-
-from jf_agent.jf_jira.utils import retry_for_status
->>>>>>> 6884977e
 
 logger = logging.getLogger(__name__)
 
-MAKARA_CUSTOM_FIELD_MISMATCH_AND_DETECTION_FLAG = ''
-
-
+MAKARA_CUSTOM_FIELD_MISMATCH_AND_DETECTION_FLAG = (
+    'makara-custom-fields-mismatch-detection-and-repair'
+)
+
+
+@diagnostics.capture_timing()
+@logging_helper.log_entry_exit(logger)
 def run_jira_download(config: ValidatedConfig, ingest_config: IngestionConfig) -> dict:
     from jf_agent.jf_jira import print_all_jira_fields
 
@@ -63,13 +56,33 @@
     if config.run_mode_is_print_all_jira_fields:
         print_all_jira_fields(config, jira_connection)
 
-    try:
-        detect_and_repair_custom_fields(ingest_config=ingest_config)
-    except Exception as e:
-        logger.info(
-            f'Exception {e} encountered when attempting to run {detect_and_repair_custom_fields.__name__}.'
-        )
-        logging_helper.send_to_agent_log_file(traceback.format_exc())
+    if (
+        True
+    ):  # ingest_config.jira_config.feature_flags.get('makara-custom-fields-mismatch-detection-and-repair', False):
+        try:
+            ids_to_redownload = detect_and_repair_custom_fields(ingest_config=ingest_config)
+            if ids_to_redownload:
+                count_of_ids_to_redownload_previously = len(
+                    ingest_config.jira_config.jellyfish_issue_ids_for_redownload
+                )
+                ingest_config.jira_config.jellyfish_issue_ids_for_redownload.update(
+                    ids_to_redownload
+                )
+                count_of_additional_ids_to_redownload = (
+                    len(ingest_config.jira_config.jellyfish_issue_ids_for_redownload)
+                    - count_of_ids_to_redownload_previously
+                )
+                logging_helper.send_to_agent_log_file(
+                    f'Detect and Repair Custom Fields found {len(ids_to_redownload)} to redownload, '
+                    f'which gave us an additional {count_of_additional_ids_to_redownload} unique IDs to redownload'
+                )
+            else:
+                logger.info('No Jira Issues were marked as needing their custom fields repaired')
+        except Exception as e:
+            logger.warning(
+                f'Exception {e} encountered when attempting to run {detect_and_repair_custom_fields.__name__}.'
+            )
+            logging_helper.send_to_agent_log_file(traceback.format_exc())
 
     try:
         logger.info(f'Attempting to use JF Ingest for Jira Ingestion')
@@ -90,19 +103,21 @@
         return {'type': 'Jira', 'status': download_status}
 
 
+@diagnostics.capture_timing()
+@logging_helper.log_entry_exit(logger)
 def detect_and_repair_custom_fields(
     ingest_config: IngestionConfig, submit_issues_for_repair: Optional[bool] = True
-):
+) -> set[str]:
 
     if not ingest_config.jira_config.feature_flags[MAKARA_CUSTOM_FIELD_MISMATCH_AND_DETECTION_FLAG]:
         logger.info('Skipping detection and repair of custom fields, feature flag is disabled')
-        return
+        return set()
 
     jira_connection = get_jira_connection_from_jf_ingest(ingest_config.jira_config)
     deployment_type = jira_connection.server_info()['deploymentType']
     if deployment_type != 'Cloud':
         logger.info('Skipping detection and repair of custom fields, deployment type is not Cloud')
-        return
+        return set()
 
     kwargs = dict()
 
@@ -141,10 +156,10 @@
             jcfv.jira_issue_id for jcfv in jcfv_update_payload.out_of_sync_jcfv
         ]
 
+        all_ids = set(missing_db_ids + missing_jira_ids + missing_out_of_sync_ids)
         logger.info(
             f'Submitting {len(all_ids)} issue IDs to Jellyfish that were marked for redownload'
         )
-        all_ids = set(missing_db_ids + missing_jira_ids + missing_out_of_sync_ids)
 
         # TODO: SUBMIT ALL_IDS TO JELLYFISH TO MARK THEM FOR REDOWNLOAD IN OUR SYSTEM
 
@@ -152,10 +167,7 @@
             f'Done submitting issues for repair. {len(all_ids)} issues were marked for redownload'
         )
 
-        ingest_config.jira_config.jellyfish_issue_ids_for_redownload.update(all_ids)
-        logger.info(
-            f'In total, {len(ingest_config.jira_config.jellyfish_issue_ids_for_redownload)} will be redownloaded in Jira Download'
-        )
+        return set([str(id) for id in all_ids])
 
 
 # Returns an array of User dicts
@@ -233,786 +245,6 @@
     return fields
 
 
-<<<<<<< HEAD
-# Returns an array of Resolutions dicts
-@diagnostics.capture_timing()
-@logging_helper.log_entry_exit(logger)
-def download_resolutions(jira_connection):
-    logger.info("downloading jira resolutions... [!n]")
-    result = [r.raw for r in retry_for_status(jira_connection.resolutions)]
-    logger.info("✓")
-    return result
-
-
-# Returns an array of IssueType dicts
-@diagnostics.capture_timing()
-@logging_helper.log_entry_exit(logger)
-def download_issuetypes(jira_connection, project_ids):
-    '''
-    For Jira next-gen projects, issue types can be scoped to projects.
-    For issue types that are scoped to projects, only extract the ones
-    in the extracted projects.
-    '''
-    logger.info(
-        'downloading jira issue types...  [!n]',
-    )
-    result = []
-    for it in retry_for_status(jira_connection.issue_types):
-        if 'scope' in it.raw and it.raw['scope']['type'] == 'PROJECT':
-            if it.raw['scope']['project']['id'] in project_ids:
-                result.append(it.raw)
-        else:
-            result.append(it.raw)
-    logger.info('✓')
-    return result
-
-
-# Returns an array of LinkType dicts
-@diagnostics.capture_timing()
-@logging_helper.log_entry_exit(logger)
-def download_issuelinktypes(jira_connection):
-    logger.info('downloading jira issue link types... [!n]')
-    result = [lt.raw for lt in retry_for_status(jira_connection.issue_link_types)]
-    logger.info('✓')
-    return result
-
-
-# Returns an array of Priority dicts
-@diagnostics.capture_timing()
-@logging_helper.log_entry_exit(logger)
-def download_priorities(jira_connection):
-    logger.info('downloading jira priorities... [!n]')
-    result = [p.raw for p in retry_for_status(jira_connection.priorities)]
-    logger.info('✓')
-    return result
-
-
-# Each project has a list of versions.
-# Returns an array of Project dicts, where each one is agumented with an array of associated Version dicts.
-@diagnostics.capture_timing()
-@logging_helper.log_entry_exit(logger)
-def download_projects_and_versions(
-    jira_connection, include_projects, exclude_projects, include_categories, exclude_categories
-):
-    logger.info('downloading jira projects... [!n]')
-
-    filters = []
-    if include_projects:
-        filters.append(lambda proj: proj.key in include_projects)
-    if exclude_projects:
-        filters.append(lambda proj: proj.key not in exclude_projects)
-    if include_categories:
-
-        def _include_filter(proj):
-            # If we have a category-based allowlist and the project
-            # does not have a category, do not include it.
-            if not hasattr(proj, 'projectCategory'):
-                return False
-
-            return proj.projectCategory.name in include_categories
-
-        filters.append(_include_filter)
-    if exclude_categories:
-
-        def _exclude_filter(proj):
-            # If we have a category-based excludelist and the project
-            # does not have a category, include it.
-            if not hasattr(proj, 'projectCategory'):
-                return True
-
-            return proj.projectCategory.name not in exclude_categories
-
-        filters.append(_exclude_filter)
-
-    def project_is_accessible(project_id):
-        try:
-            retry_for_status(
-                jira_connection.search_issues, f'project = {project_id}', fields=['id']
-            )
-            return True
-        except JIRAError as e:
-            # Handle zombie projects that appear in the project list
-            # but are not actually accessible.  I don't know wtf Black
-            # is doing with this formatting, but whatever.
-            if (
-                e.status_code == 400
-                and e.text
-                == f"A value with ID '{project_id}' does not exist for the field 'project'."
-            ):
-                logging_helper.log_standard_error(
-                    logging.ERROR,
-                    msg_args=[project_id],
-                    error_code=2112,
-                )
-                return False
-            else:
-                raise
-
-    all_projects = retry_for_status(jira_connection.projects)
-    projects = [
-        proj
-        for proj in all_projects
-        if all(filt(proj) for filt in filters) and project_is_accessible(proj.id)
-    ]
-
-    if not projects:
-        raise Exception(
-            'No Jira projects found that meet all the provided filters for project and project category. Aborting... '
-        )
-
-    logger.info('✓')
-
-    logger.info('downloading jira project components... [!n]')
-    for p in projects:
-        p.raw.update(
-            {'components': [c.raw for c in retry_for_status(jira_connection.project_components, p)]}
-        )
-    logger.info('✓')
-
-    logger.info('downloading jira versions... [!n]')
-    result = []
-    for p in projects:
-        versions = retry_for_status(jira_connection.project_versions, p)
-        p.raw.update({'versions': [v.raw for v in versions]})
-        result.append(p.raw)
-    logger.info('✓')
-    return result
-
-
-# Boards and Sprints are many-to-many.
-# Returns a 3-tuple:
-#   - Array of board dicts
-#   - Array of sprint dicts
-#   - Array of board/sprint links
-@diagnostics.capture_timing()
-@logging_helper.log_entry_exit(logger)
-def download_boards_and_sprints(jira_connection, project_ids, download_sprints):
-    boards_by_id = {}  # De-dup by id, since the same board might come back from more than one query
-    for project_id in tqdm(project_ids, desc='downloading jira boards...', file=sys.stdout):
-        b_start_at = 0
-        while True:
-            try:
-                # Can't use the jira_connection's .boards() method, since it doesn't support all the query parms
-                project_boards = retry_for_status(
-                    jira_connection._session.get,
-                    url=f'{jira_connection._options["server"]}/rest/agile/1.0/board',
-                    params={
-                        'maxResults': 50,
-                        'startAt': b_start_at,
-                        'type': 'scrum',
-                        'includePrivate': 'false',
-                        'projectKeyOrId': project_id,
-                    },
-                ).json()['values']
-            except JIRAError as e:
-                if e.status_code == 400:
-                    logging_helper.log_standard_error(
-                        logging.ERROR,
-                        msg_args=[project_id],
-                        error_code=2202,
-                    )
-                    break
-                raise
-
-            if not project_boards:
-                break
-
-            b_start_at += len(project_boards)
-            boards_by_id.update({board['id']: board for board in project_boards})
-
-    links = []
-    sprints = {}
-    if download_sprints:
-        for b in tqdm(boards_by_id.values(), desc='downloading jira sprints', file=sys.stdout):
-            s_start_at = 0
-            sprints_for_board = []
-            while True:
-                batch = None
-                try:
-                    batch = retry_for_status(
-                        jira_connection.sprints,
-                        # ignore future sprints
-                        board_id=b['id'],
-                        startAt=s_start_at,
-                        maxResults=50,
-                        state='active,closed',
-                    )
-                except JIRAError as e:
-                    # JIRA returns 500 errors for various reasons: board is
-                    # misconfigured; "falied to execute search"; etc.  Just
-                    # skip and move on
-                    if e.status_code == 500 or e.status_code == 404:
-                        logger.info(f"Couldn't get sprints for board {b['id']}.  Skipping...")
-                    elif e.status_code == 400:
-                        logging_helper.log_standard_error(
-                            logging.ERROR,
-                            msg_args=[str(b), str(s_start_at), str(e)],
-                            error_code=2203,
-                            exc_info=True,
-                        )
-                    else:
-                        raise
-
-                if not batch:
-                    break
-                s_start_at += len(batch)
-                sprints_for_board.extend(batch)
-
-            links.append({'board_id': b['id'], 'sprint_ids': [s.id for s in sprints_for_board]})
-            sprints.update({s.id: s for s in sprints_for_board})
-
-    return list(boards_by_id.values()), [s.raw for s in sprints.values()], links
-
-
-IssueMetadata = namedtuple('IssueMetadata', ('key', 'updated'))
-
-
-def get_issues(jira_connection, issue_jql, start_at, batch_size):
-    original_batch_size = batch_size
-    error = None
-    while batch_size > 0:
-        try:
-            api_response = retry_for_status(
-                jira_connection.search_issues,
-                f'{issue_jql} order by id asc',
-                fields=['updated'],
-                startAt=start_at,
-                maxResults=batch_size,
-            )
-            return api_response
-        except (JIRAError, KeyError) as e:
-            if hasattr(e, 'status_code') and e.status_code < 500:
-                # something wrong with our request; re-raise
-                raise
-
-            # We have seen sporadic server-side flakiness here. Sometimes Jira Server (but not
-            # Jira Cloud as far as we've seen) will return a 200 response with an empty JSON
-            # object instead of a JSON object with an "issues" key, which results in the
-            # `search_issues()` function in the Jira library throwing a KeyError.
-            #
-            # Sometimes both cloud and server will return a 5xx.
-            #
-            # In either case, reduce the maxResults parameter and try again, on the theory that
-            # a smaller ask will prevent the server from choking.
-            batch_size = int(batch_size / 2)
-            error = e
-            logging_helper.log_standard_error(
-                logging.WARNING,
-                msg_args=[batch_size],
-                error_code=3012,
-            )
-
-    # copied logic from jellyfish direct connect
-    # don't bail, just skip
-    # khardy 2023-03-16
-    logging_helper.log_standard_error(
-        logging.WARNING,
-        msg_args=[f"{type(error)}", issue_jql, start_at, original_batch_size],
-        error_code=3092,
-    )
-
-    return {}
-
-
-@diagnostics.capture_timing()
-@logging_helper.log_entry_exit(logger)
-def download_all_issue_metadata(
-    jira_connection, all_project_ids, earliest_issue_dt, num_parallel_threads, issue_filter
-) -> Dict[int, IssueMetadata]:
-    logger.info('downloading issue metadata... [!n]')
-
-    # all_project_ids is passed in as a set - need it to be a list so it can be split
-    # randomize order so that we don't always hit the same projects first
-    all_project_ids = list(all_project_ids)
-    random.shuffle(all_project_ids)
-
-    # If project_ids is too long (Max URI is 26526) we need to do it in multiple GET requests
-    # Set to 20K to be on the safe side
-    # An issue id is 5 numbers long and the escaped comma is 3 characters
-    # The actual url will be longer than the len_project_ids_string due to the escaped commas
-    # and there is some other params in the url so add 2 for each comma and then add on 200
-    # for extra params
-
-    max_length = 20000
-    len_project_ids_string = len(",".join(all_project_ids)) + len(all_project_ids) * 2 + 200
-    num_pulls = len_project_ids_string // max_length + 1
-
-    project_ids_array = []
-    if num_pulls == 1:
-        project_ids_array.append(all_project_ids)
-    else:
-        # Over 20K characters - break up project_ids evenly based on num_pulls
-        n = len(all_project_ids) // num_pulls
-        project_ids_array = [all_project_ids[i : i + n] for i in range(0, len(all_project_ids), n)]
-
-    all_issue_metadata: Dict[int, IssueMetadata] = {}
-    for project_ids in project_ids_array:
-        issue_jql = (
-            f'project in ({",".join(project_ids)}) and updatedDate > '
-            f'{"0" if not earliest_issue_dt else earliest_issue_dt.strftime("%Y-%m-%d")}'
-        )
-        if issue_filter:
-            issue_jql += f' and {issue_filter}'
-        total_num_issues = retry_for_status(
-            jira_connection.search_issues, issue_jql, fields=['id']
-        ).total
-        issues_per_thread = math.ceil(total_num_issues / num_parallel_threads)
-
-        thread_exceptions = [None] * num_parallel_threads
-
-        def _download_some(thread_num, start_at, end_at):
-            batch_size = 1000
-            try:
-                while start_at < min(end_at, total_num_issues):
-                    api_resp = get_issues(jira_connection, issue_jql, start_at, batch_size)
-
-                    issue_metadata = {
-                        int(iss.id): IssueMetadata(iss.key, parser.parse(iss.fields.updated))
-                        for iss in api_resp
-                    }
-                    all_issue_metadata.update(issue_metadata)
-                    if len(issue_metadata) == 0:
-                        start_at += 1  # nothing came back, so jump 1 issue ahead and hopefully skip the problem
-                    else:
-                        start_at += len(issue_metadata)
-
-            except Exception as e:
-                thread_exceptions[thread_num] = e
-                logging_helper.log_standard_error(
-                    logging.ERROR,
-                    msg_args=[thread_num, traceback.format_exc()],
-                    error_code=3032,
-                )
-
-        threads = [
-            threading.Thread(
-                target=_download_some, args=[i, i * issues_per_thread, (i + 1) * issues_per_thread]
-            )
-            for i in range(num_parallel_threads)
-        ]
-
-        for t in threads:
-            t.start()
-        for t in threads:
-            t.join()
-
-        if any(thread_exceptions):
-            any_exception = [e for e in thread_exceptions if e][0]
-            raise Exception('Some thread(s) threw exceptions') from any_exception
-
-    logger.info('✓')
-
-    return all_issue_metadata
-
-
-@diagnostics.capture_timing()
-@logging_helper.log_entry_exit(logger)
-def detect_issues_needing_sync(
-    issue_metadata_from_jira: Dict[int, IssueMetadata],
-    issue_metadata_from_jellyfish: Dict[int, IssueMetadata],
-):
-    missing_issue_ids = set()
-    already_up_to_date_issue_ids = set()
-    out_of_date_issue_ids = set()
-    deleted_issue_ids = set()
-
-    for k in issue_metadata_from_jira.keys():
-        if k not in issue_metadata_from_jellyfish:
-            missing_issue_ids.add(k)
-        else:
-            if issue_metadata_from_jira[k].updated != issue_metadata_from_jellyfish[k].updated:
-                out_of_date_issue_ids.add(k)
-            else:
-                already_up_to_date_issue_ids.add(k)
-
-    deleted_issue_ids = issue_metadata_from_jellyfish.keys() - issue_metadata_from_jira.keys()
-
-    return missing_issue_ids, already_up_to_date_issue_ids, out_of_date_issue_ids, deleted_issue_ids
-
-
-def detect_issues_needing_re_download(
-    downloaded_issue_info, issue_metadata_from_jellyfish, issue_metadata_addl_from_jellyfish
-):
-    issue_keys_changed = []
-    for issue_id_str, issue_key in downloaded_issue_info:
-        existing_metadata = issue_metadata_from_jellyfish.get(int(issue_id_str))
-        if existing_metadata and issue_key != existing_metadata.key:
-            logger.info(
-                f'Detected a key change for issue {issue_id_str} ({existing_metadata.key} -> {issue_key})'
-            )
-            issue_keys_changed.append(existing_metadata.key)
-
-    issues_by_elfik, issues_by_pfik = defaultdict(list), defaultdict(list)
-    for issue_id, (elfik, pfik) in issue_metadata_addl_from_jellyfish.items():
-        if elfik:
-            issues_by_elfik[elfik].append(issue_id)
-        if pfik:
-            issues_by_pfik[pfik].append(issue_id)
-
-    # Find all of the issues that refer to those issues through epic_link_field_issue_key
-    # or parent_field_issue_key; these issues need to be re-downloaded
-    issue_ids_needing_re_download = set()
-    for changed_key in issue_keys_changed:
-        issue_ids_needing_re_download.update(set(issues_by_elfik.get(changed_key, [])))
-        issue_ids_needing_re_download.update(set(issues_by_pfik.get(changed_key, [])))
-
-    return issue_ids_needing_re_download
-
-
-def download_necessary_issues(
-    jira_connection,
-    issue_ids_to_download,
-    include_fields,
-    exclude_fields,
-    suggested_batch_size,
-    num_parallel_threads,
-):
-    '''
-    A generator that yields batches of issues, until we've downloaded all of the issues given by
-    issue_ids_to_download
-    '''
-    if not issue_ids_to_download:
-        return
-
-    field_spec = list(include_fields) or ['*all']
-    field_spec.extend(f'-{field}' for field in exclude_fields)
-
-    actual_batch_size = retry_for_status(
-        jira_connection.search_issues,
-        'order by id asc',
-        fields=field_spec,
-        expand='renderedFields,changelog',
-        startAt=0,
-        maxResults=suggested_batch_size,
-    ).maxResults
-
-    num_threads_to_use = min(
-        math.ceil(len(issue_ids_to_download) / actual_batch_size), num_parallel_threads
-    )
-    random.shuffle(issue_ids_to_download)
-    issue_ids_for_threads = list(split(issue_ids_to_download, num_threads_to_use))
-
-    # Make threads to talk to Jira and write batches of issues to the queue
-    q = queue.Queue()
-    threads = [
-        threading.Thread(
-            target=_download_jira_issues_segment,
-            args=[
-                thread_num,
-                jira_connection,
-                issue_ids_for_threads[thread_num],
-                field_spec,
-                actual_batch_size,
-                q,
-            ],
-        )
-        for thread_num in range(num_threads_to_use)
-    ]
-    for t in threads:
-        t.start()
-
-    encountered_issue_ids = set()
-    with tqdm(
-        desc='downloading jira issues', total=len(issue_ids_to_download), file=sys.stdout
-    ) as prog_bar:
-        # Read batches from queue
-        finished = 0
-        while finished < len(threads):
-            batch = q.get()
-            if batch is None:
-                # found the marker that a thread is done
-                finished += 1
-                continue
-
-            if isinstance(batch, BaseException):
-                # thread had a problem; rethrow
-                raise batch
-
-            # issues sometimes appear at the end of one batch and again at the beginning of the next; de-dup them
-            new_issues_this_batch = []
-            for issue_id, issue in batch:
-                if issue_id not in encountered_issue_ids:
-                    encountered_issue_ids.add(issue_id)
-                    new_issues_this_batch.append(issue)
-            prog_bar.update(len(new_issues_this_batch))
-
-            yield _filter_changelogs(new_issues_this_batch, include_fields, exclude_fields)
-
-    for t in threads:
-        t.join()
-
-
-# The Jira API can sometimes include fields in the changelog that
-# were excluded from the list of fields. Strip them out.
-def _filter_changelogs(issues, include_fields, exclude_fields):
-    def _strip_history_items(items):
-        # Skip items that are a change of a field that's filtered out
-        for i in items:
-            field_id_field = _get_field_identifier(i)
-            if not field_id_field:
-                logging_helper.log_standard_error(
-                    level=logging.WARNING,
-                    error_code=3082,
-                    msg_args=[i.keys()],
-                )
-            if include_fields and i.get(field_id_field) not in include_fields:
-                continue
-            if i.get(field_id_field) in exclude_fields:
-                continue
-            yield i
-
-    def _get_field_identifier(item) -> str:
-        return 'fieldId' if 'fieldId' in item else 'field' if 'field' in item else None
-
-    def _strip_changelog_histories(histories):
-        # omit any histories that, when filtered, have no items.  ie, if
-        # a user only changed fields that we've stripped, cut out that
-        # history record entirely
-        for h in histories:
-            stripped_items = list(_strip_history_items(h['items']))
-            if stripped_items:
-                yield {**h, 'items': stripped_items}
-
-    def _strip_changelog(c):
-        # copy a changelog, stripping excluded fields from the history
-        return {**c, 'histories': list(_strip_changelog_histories(c['histories']))}
-
-    return [{**i, 'changelog': _strip_changelog(i['changelog'])} for i in issues]
-
-
-@logging_helper.log_entry_exit(logger)
-def _download_jira_issues_segment(
-    thread_num, jira_connection, jira_issue_ids_segment, field_spec, batch_size, q
-):
-    '''
-    Each thread's target function.  Downloads 1/nth of the issues necessary, where
-    n is the number of threads, a page at a time.  Puts the result of each page's
-    download onto the shared queue.
-    '''
-    start_at = 0
-    logging_helper.send_to_agent_log_file(
-        f"Beginning to download jira issues in segment of {len(jira_issue_ids_segment)}"
-    )
-    try:
-        while start_at < len(jira_issue_ids_segment):
-            issues, num_apparently_deleted = _download_jira_issues_page(
-                jira_connection, jira_issue_ids_segment, field_spec, start_at, batch_size
-            )
-
-            issues_retrieved = len(issues) + num_apparently_deleted
-            start_at += issues_retrieved
-            if issues_retrieved == 0:
-                break
-
-            rows_to_insert = [(int(issue['id']), issue) for issue in issues]
-
-            # TODO: configurable way to scrub things out of raw_issues here before we write them out.
-            q.put(rows_to_insert)
-
-        # sentinel to mark that this thread finished
-        q.put(None)
-
-    except BaseException as e:
-        logging_helper.log_standard_error(
-            logging.ERROR,
-            msg_args=[thread_num],
-            error_code=3042,
-            exc_info=True,
-        )
-        q.put(e)
-
-
-def _download_jira_issues_page(
-    jira_connection, jira_issue_ids_segment, field_spec, start_at, batch_size
-):
-    '''
-    Returns a tuple: (issues_downloaded, num_issues_apparently_deleted)
-    '''
-    get_changelog = True
-
-    while batch_size > 0:
-        ids_to_get = [str(iid) for iid in jira_issue_ids_segment[start_at : start_at + batch_size]]
-        search_params = {
-            'jql': f"id in ({','.join(ids_to_get)}) order by id asc",
-            'fields': field_spec,
-            'expand': ['renderedFields'],
-            'startAt': 0,
-            'maxResults': batch_size,
-        }
-        if get_changelog:
-            search_params['expand'].append('changelog')
-
-        try:
-            resp_json = json_loads(
-                retry_for_status(
-                    jira_connection._session.post,
-                    url=jira_connection._get_url('search'),
-                    data=json.dumps(search_params),
-                )
-            )
-            return _expand_changelog(resp_json['issues'], jira_connection), 0
-
-        except (json.decoder.JSONDecodeError, JIRAError) as e:
-            if hasattr(e, 'status_code') and e.status_code == 429:
-                # This is rate limiting ("Too many requests")
-                raise
-
-            batch_size = int(batch_size / 2)
-            logging_helper.log_standard_error(
-                logging.WARNING,
-                msg_args=[e, batch_size],
-                error_code=3052,
-                exc_info=True,
-            )
-            if batch_size == 0:
-                if re.match(r"A value with ID .* does not exist for the field 'id'", e.text):
-                    return [], 1
-                elif not get_changelog:
-                    agent_logging.log_and_print_error_or_warning(
-                        logger,
-                        logging.WARNING,
-                        msg_args=[search_params],
-                        error_code=3062,
-                    )
-                    return [], 0
-                else:
-                    get_changelog = False
-                    batch_size = 1
-
-
-# Sometimes the results of issue search has an incomplete changelog.  Fill it in if so.
-def _expand_changelog(jira_issues, jira_connection):
-    for i in jira_issues:
-        changelog = getattr(i, 'changelog', None)
-        if changelog and changelog.total != changelog.maxResults:
-            # expand the changelog
-            start_at = changelog.maxResults
-            batch_size = 100
-            while start_at < changelog.total:
-                more_cls = retry_for_status(
-                    jira_connection._get_json,
-                    f'issue/{i["id"]}/changelog',
-                    {'startAt': start_at, 'maxResults': batch_size},
-                )['values']
-                changelog.histories.extend(dict2resource(i) for i in more_cls)
-                i['changelog']['histories'].extend(more_cls)
-                start_at += len(more_cls)
-    return jira_issues
-
-
-# Returns a dict with two items: 'existing' gives a list of all worklogs
-# that currently exist; 'deleted' gives the list of worklogs that
-# existed at some point previously, but have since been deleted
-@diagnostics.capture_timing()
-@logging_helper.log_entry_exit(logger)
-# TODO make this happen incrementally -- only pull down the worklogs that have been updated
-# more recently than we've already stored
-def download_worklogs(jira_connection, issue_ids, endpoint_jira_info):
-    logger.info('downloading jira worklogs...  [!n]')
-    updated = []
-    since = endpoint_jira_info.get('last_updated', 0)
-    while True:
-        worklog_ids_json = retry_for_status(
-            jira_connection._get_json, 'worklog/updated', params={'since': since}
-        )
-        updated_worklog_ids = [v['worklogId'] for v in worklog_ids_json['values']]
-
-        resp = retry_for_status(
-            jira_connection._session.post,
-            url=jira_connection._get_url('worklog/list'),
-            data=json.dumps({'ids': updated_worklog_ids}),
-        )
-        try:
-            worklog_list_json = json_loads(resp)
-        except ValueError:
-            logger.info("Couldn't parse JIRA response as JSON: %s", resp.text)
-            raise
-
-        updated.extend([wl for wl in worklog_list_json if int(wl['issueId']) in issue_ids])
-        if worklog_ids_json['lastPage']:
-            break
-        since = worklog_ids_json['until']
-
-    logger.info('✓')
-
-    return {'existing': updated, 'deleted': []}
-
-
-# Returns an array of CustomFieldOption items
-@diagnostics.capture_timing()
-@logging_helper.log_entry_exit(logger)
-def download_customfieldoptions(jira_connection, project_ids):
-    logger.info('downloading jira custom field options... [!n]')
-    optionvalues = {}
-    for project_id in project_ids:
-        try:
-            meta = retry_for_status(
-                jira_connection.createmeta,
-                projectIds=[project_id],
-                expand='projects.issuetypes.fields',
-            )
-        except JIRAError:
-            logging_helper.log_standard_error(logging.WARNING, error_code=3072, exc_info=False)
-            return []
-
-        # Custom values are buried deep in the createmeta response:
-        #     projects -> issuetypes -> fields -> allowedValues
-        for project in meta['projects']:
-            for issue_type in project['issuetypes']:
-                for field_key, field in issue_type['fields'].items():
-                    if 'key' in field:
-                        field_key = field['key']
-                    # same field may end up in multiple issue types (bug, task, etc),
-                    # so check if we've already added it
-                    if field_key not in optionvalues and _is_option_field(field):
-                        optionvalues[field_key] = field['allowedValues']
-
-    result = [{'field_key': k, 'raw_json': v} for k, v in optionvalues.items()]
-    logger.info('✓')
-    return result
-
-
-@diagnostics.capture_timing()
-@logging_helper.log_entry_exit(logger)
-def download_teams(jira_connection):
-    logger.info('downloading jira teams... [!n]')
-    server = jira_connection._options['server']
-    try:
-        teams_url = jira_connection.JIRA_BASE_URL.format(
-            server=server, rest_path='teams-api', rest_api_version='1.0', path='team'
-        )
-        teams = retry_for_status(jira_connection._get_json, 'team', base=teams_url)
-        logger.info('✓')
-        return teams
-    except Exception as e:
-        logging_helper.send_to_agent_log_file(
-            f"Could not fetch teams, instead got {e}", level=logging.ERROR
-        )
-        return ""
-
-
-@diagnostics.capture_timing()
-@logging_helper.log_entry_exit(logger)
-def download_statuses(jira_connection):
-    logger.info('downloading jira statuses... [!n]')
-    statuses = retry_for_status(jira_connection.statuses)
-    result = [{'status_id': status.id, 'raw_json': status.raw} for status in statuses]
-    logger.info('✓')
-    return result
-
-
-# return True if this field is either a single or multi select option
-# field_meta is a dict that comes from raw field json
-def _is_option_field(field_meta):
-    schema = field_meta['schema']
-    is_option_field = schema['type'] == 'option' or (
-        'items' in schema and schema['items'] == 'option'
-    )
-    return is_option_field
-
-
-=======
->>>>>>> 6884977e
 def _jira_user_key(user_dict):
     return user_dict.get('key', user_dict.get('accountId', 'unknown_key'))
 
