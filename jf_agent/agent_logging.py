import logging
import os
import sys
import urllib3

'''
Guidance on logging/printing in the agent:

stdout (e.g., print() output) is for the customer/operator; it should be used when
we have customer sensitive data that they do not want to submit to jellyfish (i.e. passwords)

logger output is for Jellyfish and customers; it should include:
 - function entry/exit timings
 - loop iteration timings/liveness indicators
 - errors/warnings encountered

logger output is submitted to Jellyfish, so should only contain non-sensitive data:
e.g., function names, iteration counts
'''

LOG_FILE_NAME = 'jf_agent.log'

# For styling in log files, I think it's best to always use new lines even when we use
# the special character to ignore them. Leverage always_use_newlines for this
def _emit_helper(_self: logging.Handler, record: logging.LogRecord, always_use_newlines=False):
    try:
        special_code = '[!n]'

        if _self.stream is None:
            if isinstance(_self, logging.FileHandler) and (_self.mode != 'w' or not _self._closed):
                _self.stream = _self._open()

        msg = _self.format(record)
        if special_code in msg:
            msg = msg.replace('[!n]', '')
            if always_use_newlines:
                msg += '\n'
        else:
            msg += '\n'

        _self.stream.write(msg)
        _self.flush()
    except RecursionError:  # See issue 36272
        raise
    except Exception:
        _self.handleError(record)


class CustomStreamHandler(logging.StreamHandler):
    """Handler that controls the writing of the newline character"""

    def emit(self, record) -> None:
        _emit_helper(self, record)


class CustomFileHandler(logging.FileHandler):
    """Handler that controls the writing of the newline character"""

    def emit(self, record) -> None:
        _emit_helper(self, record, always_use_newlines=True)


def configure(outdir, debug_requests=False):

    # Send log messages to std using a stream handler
    # All INFO level and above errors will go to STDOUT
    stdout_handler = CustomStreamHandler(stream=sys.stdout)
    stdout_handler.setFormatter(logging.Formatter(fmt='%(message)s'))
    stdout_handler.setLevel(logging.INFO)

    # Send log messages to using more structured format
    # All DEBUG level and above errors will go to the log file
    logfile_handler = CustomFileHandler(os.path.join(outdir, LOG_FILE_NAME), mode='a')
    logfile_handler.setFormatter(
        logging.Formatter(fmt='%(asctime)s %(threadName)s %(levelname)s %(name)s %(message)s')
    )
    logfile_handler.setLevel(logging.DEBUG)

    # Silence the urllib3 logger to only emit WARNING level logs,
    # because the debug level logs are super noisy
    if debug_requests:
        import http.client
        import logging

        http_client_logger = logging.getLogger("http.client")
<<<<<<< HEAD
        http_client_logger.setLevel(logging.DEBUG)
        debug_fh = logging.FileHandler('debug.log')
        debug_fh.setLevel(logging.DEBUG)
        http_client_logger.addHandler(debug_fh)

=======
        http_client.logger.setLevel(logging.DEBUG)
        debug_fh = logging.FileHandler('debug.log')
        debug_fh.setLevel(logging.DEBUG)
        debug_logger.addHandler(debug_fh)
        
>>>>>>> c0cc9c68
        def print_to_log(*args):
            http_client_logger.debug(" ".join(args))

        # http.client uses `print` directly. Intercept calls and invoke our logger.
<<<<<<< HEAD
        http.client.print = print_to_log
        http.client.HTTPConnection.debuglevel = 1
=======
>>>>>>> c0cc9c68
        http.client.print = print_to_log
        http.client.HTTPConnection.debuglevel = 1

    logging.basicConfig(
        level=logging.DEBUG, datefmt='%Y-%m-%d %H:%M:%S', handlers=[logfile_handler, stdout_handler]
    )<|MERGE_RESOLUTION|>--- conflicted
+++ resolved
@@ -80,31 +80,17 @@
     # because the debug level logs are super noisy
     if debug_requests:
         import http.client
-        import logging
 
         http_client_logger = logging.getLogger("http.client")
-<<<<<<< HEAD
         http_client_logger.setLevel(logging.DEBUG)
         debug_fh = logging.FileHandler('debug.log')
         debug_fh.setLevel(logging.DEBUG)
         http_client_logger.addHandler(debug_fh)
 
-=======
-        http_client.logger.setLevel(logging.DEBUG)
-        debug_fh = logging.FileHandler('debug.log')
-        debug_fh.setLevel(logging.DEBUG)
-        debug_logger.addHandler(debug_fh)
-        
->>>>>>> c0cc9c68
         def print_to_log(*args):
             http_client_logger.debug(" ".join(args))
 
         # http.client uses `print` directly. Intercept calls and invoke our logger.
-<<<<<<< HEAD
-        http.client.print = print_to_log
-        http.client.HTTPConnection.debuglevel = 1
-=======
->>>>>>> c0cc9c68
         http.client.print = print_to_log
         http.client.HTTPConnection.debuglevel = 1
 
